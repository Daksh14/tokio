[package]
name = "tokio"
# When releasing to crates.io:
# - Remove path dependencies
# - Update doc url
#   - README.md
# - Update CHANGELOG.md.
# - Create "v1.x.y" git tag.
<<<<<<< HEAD
version = "1.43.0"
=======
version = "1.38.2"
>>>>>>> aa303bc2
edition = "2021"
rust-version = "1.70"
authors = ["Tokio Contributors <team@tokio.rs>"]
license = "MIT"
readme = "README.md"
repository = "https://github.com/tokio-rs/tokio"
homepage = "https://tokio.rs"
description = """
An event-driven, non-blocking I/O platform for writing asynchronous I/O
backed applications.
"""
categories = ["asynchronous", "network-programming"]
keywords = ["io", "async", "non-blocking", "futures"]

[features]
# Include nothing by default
default = []

# enable everything
full = [
  "fs",
  "io-util",
  "io-std",
  "macros",
  "net",
  "parking_lot",
  "process",
  "rt",
  "rt-multi-thread",
  "signal",
  "sync",
  "time",
]

fs = []
io-util = ["bytes"]
# stdin, stdout, stderr
io-std = []
macros = ["tokio-macros"]
net = [
  "libc",
  "mio/os-poll",
  "mio/os-ext",
  "mio/net",
  "socket2",
  "windows-sys/Win32_Foundation",
  "windows-sys/Win32_Security",
  "windows-sys/Win32_Storage_FileSystem",
  "windows-sys/Win32_System_Pipes",
  "windows-sys/Win32_System_SystemServices",
]
process = [
  "bytes",
  "libc",
  "mio/os-poll",
  "mio/os-ext",
  "mio/net",
  "signal-hook-registry",
  "windows-sys/Win32_Foundation",
  "windows-sys/Win32_System_Threading",
  "windows-sys/Win32_System_WindowsProgramming",
]
# Includes basic task execution capabilities
rt = []
rt-multi-thread = ["rt"]
signal = [
  "libc",
  "mio/os-poll",
  "mio/net",
  "mio/os-ext",
  "signal-hook-registry",
  "windows-sys/Win32_Foundation",
  "windows-sys/Win32_System_Console",
]
sync = []
test-util = ["rt", "sync", "time"]
time = []

[dependencies]
tokio-macros = { version = "~2.5.0", path = "../tokio-macros", optional = true }

pin-project-lite = "0.2.11"

# Everything else is optional...
bytes = { version = "1.1.0", optional = true }
mio = { version = "1.0.1", optional = true, default-features = false }
parking_lot = { version = "0.12.0", optional = true }

[target.'cfg(not(target_family = "wasm"))'.dependencies]
socket2 = { version = "0.5.5", optional = true, features = ["all"] }

# Currently unstable. The API exposed by these features may be broken at any time.
# Requires `--cfg tokio_unstable` to enable.
[target.'cfg(tokio_unstable)'.dependencies]
tracing = { version = "0.1.29", default-features = false, features = ["std"], optional = true } # Not in full

# Currently unstable. The API exposed by these features may be broken at any time.
# Requires `--cfg tokio_unstable` to enable.
[target.'cfg(tokio_taskdump)'.dependencies]
backtrace = { version = "0.3.58" }

[target.'cfg(unix)'.dependencies]
libc = { version = "0.2.168", optional = true }
signal-hook-registry = { version = "1.1.1", optional = true }

[target.'cfg(unix)'.dev-dependencies]
libc = { version = "0.2.168" }
nix = { version = "0.29.0", default-features = false, features = ["aio", "fs", "socket"] }

[target.'cfg(windows)'.dependencies.windows-sys]
version = "0.52"
optional = true

[target.'cfg(windows)'.dev-dependencies.windows-sys]
version = "0.52"
features = [
  "Win32_Foundation",
  "Win32_Security_Authorization",
]

[dev-dependencies]
tokio-test = { version = "0.4.0", path = "../tokio-test" }
tokio-stream = { version = "0.1", path = "../tokio-stream" }
futures = { version = "0.3.0", features = ["async-await"] }
mockall = "0.11.1"
async-stream = "0.3"

[target.'cfg(not(target_family = "wasm"))'.dev-dependencies]
socket2 = "0.5.5"
tempfile = "3.1.0"
proptest = "1"

[target.'cfg(not(all(target_family = "wasm", target_os = "unknown")))'.dev-dependencies]
rand = "0.8.0"

[target.'cfg(all(target_family = "wasm", not(target_os = "wasi")))'.dev-dependencies]
wasm-bindgen-test = "0.3.0"

[target.'cfg(target_os = "freebsd")'.dev-dependencies]
mio-aio = { version = "0.9.0", features = ["tokio"] }

[target.'cfg(loom)'.dev-dependencies]
loom = { version = "0.7", features = ["futures", "checkpoint"] }

[target.'cfg(all(tokio_unstable, target_has_atomic = "64"))'.dev-dependencies]
tracing-mock = "= 0.1.0-beta.1"

[package.metadata.docs.rs]
all-features = true
# enable unstable features in the documentation
rustdoc-args = ["--cfg", "docsrs", "--cfg", "tokio_unstable", "--cfg", "tokio_taskdump"]
# it's necessary to _also_ pass `--cfg tokio_unstable` and `--cfg tokio_taskdump`
# to rustc, or else dependencies will not be enabled, and the docs build will fail.
rustc-args = ["--cfg", "tokio_unstable", "--cfg", "tokio_taskdump"]

[package.metadata.playground]
features = ["full", "test-util"]

[package.metadata.cargo_check_external_types]
# The following are types that are allowed to be exposed in Tokio's public API.
# The standard library is allowed by default.
allowed_external_types = [
<<<<<<< HEAD
  "bytes::buf::buf_impl::Buf",
  "bytes::buf::buf_mut::BufMut",
  "tokio_macros::*",
]
=======
   "bytes::buf::buf_impl::Buf",
   "bytes::buf::buf_mut::BufMut",
   "tokio_macros::*",
]

[lints]
workspace = true
>>>>>>> aa303bc2
<|MERGE_RESOLUTION|>--- conflicted
+++ resolved
@@ -6,11 +6,7 @@
 #   - README.md
 # - Update CHANGELOG.md.
 # - Create "v1.x.y" git tag.
-<<<<<<< HEAD
 version = "1.43.0"
-=======
-version = "1.38.2"
->>>>>>> aa303bc2
 edition = "2021"
 rust-version = "1.70"
 authors = ["Tokio Contributors <team@tokio.rs>"]
@@ -173,17 +169,10 @@
 # The following are types that are allowed to be exposed in Tokio's public API.
 # The standard library is allowed by default.
 allowed_external_types = [
-<<<<<<< HEAD
   "bytes::buf::buf_impl::Buf",
   "bytes::buf::buf_mut::BufMut",
   "tokio_macros::*",
 ]
-=======
-   "bytes::buf::buf_impl::Buf",
-   "bytes::buf::buf_mut::BufMut",
-   "tokio_macros::*",
-]
 
 [lints]
-workspace = true
->>>>>>> aa303bc2
+workspace = true