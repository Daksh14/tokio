<<<<<<< HEAD
# 1.23.0 (December 5, 2022)

### Fixed

 - net: fix Windows named pipe connect ([#5208])
 - io: support vectored writes for `ChildStdin` ([#5216])
 - io: fix `async fn ready()` false positive for OS-specific events ([#5231])

 ### Changed
 - runtime: `yield_now` defers task until after driver poll ([#5223])
 - runtime: reduce amount of codegen needed per spawned task ([#5213])
 - windows: replace `winapi` dependency with `windows-sys` ([#5204])

 [#5208]: https://github.com/tokio-rs/tokio/pull/5208
 [#5216]: https://github.com/tokio-rs/tokio/pull/5216
 [#5213]: https://github.com/tokio-rs/tokio/pull/5213
 [#5204]: https://github.com/tokio-rs/tokio/pull/5204
 [#5223]: https://github.com/tokio-rs/tokio/pull/5223
 [#5231]: https://github.com/tokio-rs/tokio/pull/5231

# 1.22.0 (November 17, 2022)

### Added
 - runtime: add `Handle::runtime_flavor` ([#5138])
 - sync: add `Mutex::blocking_lock_owned` ([#5130])
 - sync: add `Semaphore::MAX_PERMITS` ([#5144])
 - sync: add `merge()` to semaphore permits ([#4948])
 - sync: add `mpsc::WeakUnboundedSender` ([#5189])

### Added (unstable)

 - process: add `Command::process_group` ([#5114])
 - runtime: export metrics about the blocking thread pool ([#5161])
 - task: add `task::id()` and `task::try_id()` ([#5171])

### Fixed
 - macros: don't take ownership of futures in macros ([#5087])
 - runtime: fix Stacked Borrows violation in `LocalOwnedTasks` ([#5099])
 - runtime: mitigate ABA with 32-bit queue indices when possible ([#5042])
 - task: wake local tasks to the local queue when woken by the same thread ([#5095])
 - time: panic in release mode when `mark_pending` called illegally ([#5093])
 - runtime: fix typo in expect message ([#5169])
 - runtime: fix `unsync_load` on atomic types ([#5175])
 - task: elaborate safety comments in task deallocation ([#5172])
 - runtime: fix `LocalSet` drop in thread local ([#5179])
 - net: remove libc type leakage in a public API ([#5191])
 - runtime: update the alignment of `CachePadded` ([#5106])

### Changed
 - io: make `tokio::io::copy` continue filling the buffer when writer stalls ([#5066])
 - runtime: remove `coop::budget` from `LocalSet::run_until` ([#5155])
 - sync: make `Notify` panic safe ([#5154])

### Documented
 - io: fix doc for `write_i8` to use signed integers ([#5040])
 - net: fix doc typos for TCP and UDP `set_tos` methods ([#5073])
 - net: fix function name in `UdpSocket::recv` documentation ([#5150])
 - sync: typo in `TryLockError` for `RwLock::try_write` ([#5160])
 - task: document that spawned tasks execute immediately ([#5117])
 - time: document return type of `timeout` ([#5118])
 - time: document that `timeout` checks only before poll ([#5126])
 - sync: specify return type of `oneshot::Receiver` in docs ([#5198])

### Internal changes
 - runtime: use const `Mutex::new` for globals ([#5061])
 - runtime: remove `Option` around `mio::Events` in io driver ([#5078])
 - runtime: remove a conditional compilation clause ([#5104])
 - runtime: remove a reference to internal time handle ([#5107])
 - runtime: misc time driver cleanup ([#5120])
 - runtime: move signal driver to runtime module ([#5121])
 - runtime: signal driver now uses I/O driver directly ([#5125])
 - runtime: start decoupling I/O driver and I/O handle ([#5127])
 - runtime: switch `io::handle` refs with scheduler:Handle ([#5128])
 - runtime: remove Arc from I/O driver ([#5134])
 - runtime: use signal driver handle via `scheduler::Handle` ([#5135])
 - runtime: move internal clock fns out of context ([#5139])
 - runtime: remove `runtime::context` module ([#5140])
 - runtime: keep driver cfgs in `driver.rs` ([#5141])
 - runtime: add `runtime::context` to unify thread-locals ([#5143])
 - runtime: rename some confusing internal variables/fns ([#5151])
 - runtime: move `coop` mod into `runtime` ([#5152])
 - runtime: move budget state to context thread-local ([#5157])
 - runtime: move park logic into runtime module ([#5158])
 - runtime: move `Runtime` into its own file ([#5159])
 - runtime: unify entering a runtime with `Handle::enter` ([#5163])
 - runtime: remove handle reference from each scheduler ([#5166])
 - runtime: move `enter` into `context` ([#5167])
 - runtime: combine context and entered thread-locals ([#5168])
 - runtime: fix accidental unsetting of current handle ([#5178])
 - runtime: move `CoreStage` methods to `Core` ([#5182])
 - sync: name mpsc semaphore types ([#5146])

[#4948]: https://github.com/tokio-rs/tokio/pull/4948
[#5040]: https://github.com/tokio-rs/tokio/pull/5040
[#5042]: https://github.com/tokio-rs/tokio/pull/5042
[#5061]: https://github.com/tokio-rs/tokio/pull/5061
[#5066]: https://github.com/tokio-rs/tokio/pull/5066
[#5073]: https://github.com/tokio-rs/tokio/pull/5073
[#5078]: https://github.com/tokio-rs/tokio/pull/5078
[#5087]: https://github.com/tokio-rs/tokio/pull/5087
[#5093]: https://github.com/tokio-rs/tokio/pull/5093
[#5095]: https://github.com/tokio-rs/tokio/pull/5095
[#5099]: https://github.com/tokio-rs/tokio/pull/5099
[#5104]: https://github.com/tokio-rs/tokio/pull/5104
[#5106]: https://github.com/tokio-rs/tokio/pull/5106
[#5107]: https://github.com/tokio-rs/tokio/pull/5107
[#5114]: https://github.com/tokio-rs/tokio/pull/5114
[#5117]: https://github.com/tokio-rs/tokio/pull/5117
[#5118]: https://github.com/tokio-rs/tokio/pull/5118
[#5120]: https://github.com/tokio-rs/tokio/pull/5120
[#5121]: https://github.com/tokio-rs/tokio/pull/5121
[#5125]: https://github.com/tokio-rs/tokio/pull/5125
[#5126]: https://github.com/tokio-rs/tokio/pull/5126
[#5127]: https://github.com/tokio-rs/tokio/pull/5127
[#5128]: https://github.com/tokio-rs/tokio/pull/5128
[#5130]: https://github.com/tokio-rs/tokio/pull/5130
[#5134]: https://github.com/tokio-rs/tokio/pull/5134
[#5135]: https://github.com/tokio-rs/tokio/pull/5135
[#5138]: https://github.com/tokio-rs/tokio/pull/5138
[#5138]: https://github.com/tokio-rs/tokio/pull/5138
[#5139]: https://github.com/tokio-rs/tokio/pull/5139
[#5140]: https://github.com/tokio-rs/tokio/pull/5140
[#5141]: https://github.com/tokio-rs/tokio/pull/5141
[#5143]: https://github.com/tokio-rs/tokio/pull/5143
[#5144]: https://github.com/tokio-rs/tokio/pull/5144
[#5144]: https://github.com/tokio-rs/tokio/pull/5144
[#5146]: https://github.com/tokio-rs/tokio/pull/5146
[#5150]: https://github.com/tokio-rs/tokio/pull/5150
[#5151]: https://github.com/tokio-rs/tokio/pull/5151
[#5152]: https://github.com/tokio-rs/tokio/pull/5152
[#5154]: https://github.com/tokio-rs/tokio/pull/5154
[#5155]: https://github.com/tokio-rs/tokio/pull/5155
[#5157]: https://github.com/tokio-rs/tokio/pull/5157
[#5158]: https://github.com/tokio-rs/tokio/pull/5158
[#5159]: https://github.com/tokio-rs/tokio/pull/5159
[#5160]: https://github.com/tokio-rs/tokio/pull/5160
[#5161]: https://github.com/tokio-rs/tokio/pull/5161
[#5163]: https://github.com/tokio-rs/tokio/pull/5163
[#5166]: https://github.com/tokio-rs/tokio/pull/5166
[#5167]: https://github.com/tokio-rs/tokio/pull/5167
[#5168]: https://github.com/tokio-rs/tokio/pull/5168
[#5169]: https://github.com/tokio-rs/tokio/pull/5169
[#5171]: https://github.com/tokio-rs/tokio/pull/5171
[#5172]: https://github.com/tokio-rs/tokio/pull/5172
[#5175]: https://github.com/tokio-rs/tokio/pull/5175
[#5178]: https://github.com/tokio-rs/tokio/pull/5178
[#5179]: https://github.com/tokio-rs/tokio/pull/5179
[#5182]: https://github.com/tokio-rs/tokio/pull/5182
[#5189]: https://github.com/tokio-rs/tokio/pull/5189
[#5191]: https://github.com/tokio-rs/tokio/pull/5191
[#5198]: https://github.com/tokio-rs/tokio/pull/5198

# 1.21.2 (September 27, 2022)

This release removes the dependency on the `once_cell` crate to restore the MSRV
of 1.21.x, which is the latest minor version at the time of release. ([#5048])

[#5048]: https://github.com/tokio-rs/tokio/pull/5048

# 1.21.1 (September 13, 2022)

### Fixed

- net: fix dependency resolution for socket2 ([#5000])
- task: ignore failure to set TLS in `LocalSet` Drop ([#4976])

[#4976]: https://github.com/tokio-rs/tokio/pull/4976
[#5000]: https://github.com/tokio-rs/tokio/pull/5000

# 1.21.0 (September 2, 2022)

This release is the first release of Tokio to intentionally support WASM. The
`sync,macros,io-util,rt,time` features are stabilized on WASM. Additionally the
wasm32-wasi target is given unstable support for the `net` feature.

### Added

- net: add `device` and `bind_device` methods to TCP/UDP sockets ([#4882])
- net: add `tos` and `set_tos` methods to TCP and UDP sockets ([#4877])
- net: add security flags to named pipe `ServerOptions` ([#4845])
- signal: add more windows signal handlers ([#4924])
- sync: add `mpsc::Sender::max_capacity` method ([#4904])
- sync: implement Weak version of `mpsc::Sender` ([#4595])
- task: add `LocalSet::enter` ([#4765])
- task: stabilize `JoinSet` and `AbortHandle` ([#4920])
- tokio: add `track_caller` to public APIs ([#4805], [#4848], [#4852])
- wasm: initial support for `wasm32-wasi` target ([#4716])

### Fixed

- miri: improve miri compatibility by avoiding temporary references in `linked_list::Link` impls ([#4841])
- signal: don't register write interest on signal pipe ([#4898])
- sync: add `#[must_use]` to lock guards ([#4886])
- sync: fix hang when calling `recv` on closed and reopened broadcast channel ([#4867])
- task: propagate attributes on task-locals ([#4837])

### Changed

- fs: change panic to error in `File::start_seek` ([#4897])
- io: reduce syscalls in `poll_read` ([#4840])
- process: use blocking threadpool for child stdio I/O ([#4824])
- signal: make `SignalKind` methods const ([#4956])

### Internal changes

- rt: extract `basic_scheduler::Config` ([#4935])
- rt: move I/O driver into `runtime` module ([#4942])
- rt: rename internal scheduler types ([#4945])

### Documented

- chore: fix typos and grammar ([#4858], [#4894], [#4928])
- io: fix typo in `AsyncSeekExt::rewind` docs ([#4893])
- net: add documentation to `try_read()` for zero-length buffers ([#4937])
- runtime: remove incorrect panic section for `Builder::worker_threads` ([#4849])
- sync: doc of `watch::Sender::send` improved ([#4959])
- task: add cancel safety docs to `JoinHandle` ([#4901])
- task: expand on cancellation of `spawn_blocking` ([#4811])
- time: clarify that the first tick of `Interval::tick` happens immediately ([#4951])

### Unstable

- rt: add unstable option to disable the LIFO slot ([#4936])
- task: fix incorrect signature in `Builder::spawn_on` ([#4953])
- task: make `task::Builder::spawn*` methods fallible ([#4823])

[#4595]: https://github.com/tokio-rs/tokio/pull/4595
[#4716]: https://github.com/tokio-rs/tokio/pull/4716
[#4765]: https://github.com/tokio-rs/tokio/pull/4765
[#4805]: https://github.com/tokio-rs/tokio/pull/4805
[#4811]: https://github.com/tokio-rs/tokio/pull/4811
[#4823]: https://github.com/tokio-rs/tokio/pull/4823
[#4824]: https://github.com/tokio-rs/tokio/pull/4824
[#4837]: https://github.com/tokio-rs/tokio/pull/4837
[#4840]: https://github.com/tokio-rs/tokio/pull/4840
[#4841]: https://github.com/tokio-rs/tokio/pull/4841
[#4845]: https://github.com/tokio-rs/tokio/pull/4845
[#4848]: https://github.com/tokio-rs/tokio/pull/4848
[#4849]: https://github.com/tokio-rs/tokio/pull/4849
[#4852]: https://github.com/tokio-rs/tokio/pull/4852
[#4858]: https://github.com/tokio-rs/tokio/pull/4858
[#4867]: https://github.com/tokio-rs/tokio/pull/4867
[#4877]: https://github.com/tokio-rs/tokio/pull/4877
[#4882]: https://github.com/tokio-rs/tokio/pull/4882
[#4886]: https://github.com/tokio-rs/tokio/pull/4886
[#4893]: https://github.com/tokio-rs/tokio/pull/4893
[#4894]: https://github.com/tokio-rs/tokio/pull/4894
[#4897]: https://github.com/tokio-rs/tokio/pull/4897
[#4898]: https://github.com/tokio-rs/tokio/pull/4898
[#4901]: https://github.com/tokio-rs/tokio/pull/4901
[#4904]: https://github.com/tokio-rs/tokio/pull/4904
[#4920]: https://github.com/tokio-rs/tokio/pull/4920
[#4924]: https://github.com/tokio-rs/tokio/pull/4924
[#4928]: https://github.com/tokio-rs/tokio/pull/4928
[#4935]: https://github.com/tokio-rs/tokio/pull/4935
[#4936]: https://github.com/tokio-rs/tokio/pull/4936
[#4937]: https://github.com/tokio-rs/tokio/pull/4937
[#4942]: https://github.com/tokio-rs/tokio/pull/4942
[#4945]: https://github.com/tokio-rs/tokio/pull/4945
[#4951]: https://github.com/tokio-rs/tokio/pull/4951
[#4953]: https://github.com/tokio-rs/tokio/pull/4953
[#4956]: https://github.com/tokio-rs/tokio/pull/4956
[#4959]: https://github.com/tokio-rs/tokio/pull/4959
=======
# 1.20.3 (January 3, 2022)

This release forward ports changes from 1.18.4.

### Fixed

- net: fix Windows named pipe server builder to maintain option when toggling
  pipe mode ([#5336]).

[#5336]: https://github.com/tokio-rs/tokio/pull/5336
>>>>>>> ba81945f

# 1.20.2 (September 27, 2022)

This release removes the dependency on the `once_cell` crate to restore the MSRV
of the 1.20.x LTS release. ([#5048])

[#5048]: https://github.com/tokio-rs/tokio/pull/5048

# 1.20.1 (July 25, 2022)

### Fixed

- chore: fix version detection in build script ([#4860])

[#4860]: https://github.com/tokio-rs/tokio/pull/4860

# 1.20.0 (July 12, 2022)

### Added
- tokio: add `track_caller` to public APIs ([#4772], [#4791], [#4793], [#4806], [#4808])
- sync: Add `has_changed` method to `watch::Ref` ([#4758])

### Changed

- time: remove `src/time/driver/wheel/stack.rs` ([#4766])
- rt: clean up arguments passed to basic scheduler ([#4767])
- net: be more specific about winapi features ([#4764])
- tokio: use const initialized thread locals where possible ([#4677])
- task: various small improvements to LocalKey ([#4795])

### Documented

- fs: warn about performance pitfall ([#4762])
- chore: fix spelling ([#4769])
- sync: document spurious failures in oneshot ([#4777])
- sync: add warning for watch in non-Send futures ([#4741])
- chore: fix typo ([#4798])

### Unstable

- joinset: rename `join_one` to `join_next` ([#4755])
- rt: unhandled panic config for current thread rt ([#4770])

[#4677]: https://github.com/tokio-rs/tokio/pull/4677
[#4741]: https://github.com/tokio-rs/tokio/pull/4741
[#4755]: https://github.com/tokio-rs/tokio/pull/4755
[#4758]: https://github.com/tokio-rs/tokio/pull/4758
[#4762]: https://github.com/tokio-rs/tokio/pull/4762
[#4764]: https://github.com/tokio-rs/tokio/pull/4764
[#4766]: https://github.com/tokio-rs/tokio/pull/4766
[#4767]: https://github.com/tokio-rs/tokio/pull/4767
[#4769]: https://github.com/tokio-rs/tokio/pull/4769
[#4770]: https://github.com/tokio-rs/tokio/pull/4770
[#4772]: https://github.com/tokio-rs/tokio/pull/4772
[#4777]: https://github.com/tokio-rs/tokio/pull/4777
[#4791]: https://github.com/tokio-rs/tokio/pull/4791
[#4793]: https://github.com/tokio-rs/tokio/pull/4793
[#4795]: https://github.com/tokio-rs/tokio/pull/4795
[#4798]: https://github.com/tokio-rs/tokio/pull/4798
[#4806]: https://github.com/tokio-rs/tokio/pull/4806
[#4808]: https://github.com/tokio-rs/tokio/pull/4808

# 1.19.2 (June 6, 2022)

This release fixes another bug in `Notified::enable`. ([#4751])

[#4751]: https://github.com/tokio-rs/tokio/pull/4751

# 1.19.1 (June 5, 2022)

This release fixes a bug in `Notified::enable`. ([#4747])

[#4747]: https://github.com/tokio-rs/tokio/pull/4747

# 1.19.0 (June 3, 2022)

### Added

- runtime: add `is_finished` method for `JoinHandle` and `AbortHandle` ([#4709])
- runtime: make global queue and event polling intervals configurable ([#4671])
- sync: add `Notified::enable` ([#4705])
- sync: add `watch::Sender::send_if_modified` ([#4591])
- sync: add resubscribe method to broadcast::Receiver ([#4607])
- net: add `take_error` to `TcpSocket` and `TcpStream` ([#4739])

### Changed

- io: refactor out usage of Weak in the io handle ([#4656])

### Fixed

- macros: avoid starvation in `join!` and `try_join!` ([#4624])

### Documented

- runtime: clarify semantics of tasks outliving `block_on` ([#4729])
- time: fix example for `MissedTickBehavior::Burst` ([#4713])

### Unstable

- metrics: correctly update atomics in `IoDriverMetrics` ([#4725])
- metrics: fix compilation with unstable, process, and rt, but without net ([#4682])
- task: add `#[track_caller]` to `JoinSet`/`JoinMap` ([#4697])
- task: add `Builder::{spawn_on, spawn_local_on, spawn_blocking_on}` ([#4683])
- task: add `consume_budget` for cooperative scheduling ([#4498])
- task: add `join_set::Builder` for configuring `JoinSet` tasks ([#4687])
- task: update return value of `JoinSet::join_one` ([#4726])

[#4498]: https://github.com/tokio-rs/tokio/pull/4498
[#4591]: https://github.com/tokio-rs/tokio/pull/4591
[#4607]: https://github.com/tokio-rs/tokio/pull/4607
[#4624]: https://github.com/tokio-rs/tokio/pull/4624
[#4656]: https://github.com/tokio-rs/tokio/pull/4656
[#4671]: https://github.com/tokio-rs/tokio/pull/4671
[#4682]: https://github.com/tokio-rs/tokio/pull/4682
[#4683]: https://github.com/tokio-rs/tokio/pull/4683
[#4687]: https://github.com/tokio-rs/tokio/pull/4687
[#4697]: https://github.com/tokio-rs/tokio/pull/4697
[#4705]: https://github.com/tokio-rs/tokio/pull/4705
[#4709]: https://github.com/tokio-rs/tokio/pull/4709
[#4713]: https://github.com/tokio-rs/tokio/pull/4713
[#4725]: https://github.com/tokio-rs/tokio/pull/4725
[#4726]: https://github.com/tokio-rs/tokio/pull/4726
[#4729]: https://github.com/tokio-rs/tokio/pull/4729
[#4739]: https://github.com/tokio-rs/tokio/pull/4739

# 1.18.4 (January 3, 2022)

### Fixed

- net: fix Windows named pipe server builder to maintain option when toggling
  pipe mode ([#5336]).

[#5336]: https://github.com/tokio-rs/tokio/pull/5336

# 1.18.3 (September 27, 2022)

This release removes the dependency on the `once_cell` crate to restore the MSRV
of the 1.18.x LTS release. ([#5048])

[#5048]: https://github.com/tokio-rs/tokio/pull/5048

# 1.18.2 (May 5, 2022)

Add missing features for the `winapi` dependency. ([#4663])

[#4663]: https://github.com/tokio-rs/tokio/pull/4663

# 1.18.1 (May 2, 2022)

The 1.18.0 release broke the build for targets without 64-bit atomics when
building with `tokio_unstable`. This release fixes that. ([#4649])

[#4649]: https://github.com/tokio-rs/tokio/pull/4649

# 1.18.0 (April 27, 2022)

This release adds a number of new APIs in `tokio::net`, `tokio::signal`, and
`tokio::sync`. In addition, it adds new unstable APIs to `tokio::task` (`Id`s
for uniquely identifying a task, and `AbortHandle` for remotely cancelling a
task), as well as a number of bugfixes.

### Fixed

- blocking: add missing `#[track_caller]` for `spawn_blocking` ([#4616])
- macros: fix `select` macro to process 64 branches ([#4519])
- net: fix `try_io` methods not calling Mio's `try_io` internally ([#4582])
- runtime: recover when OS fails to spawn a new thread ([#4485])

### Added

- net: add `UdpSocket::peer_addr` ([#4611])
- net: add `try_read_buf` method for named pipes ([#4626])
- signal: add `SignalKind` `Hash`/`Eq` impls and `c_int` conversion ([#4540])
- signal: add support for signals up to `SIGRTMAX` ([#4555])
- sync: add `watch::Sender::send_modify` method ([#4310])
- sync: add `broadcast::Receiver::len` method ([#4542])
- sync: add `watch::Receiver::same_channel` method ([#4581])
- sync: implement `Clone` for `RecvError` types ([#4560])

### Changed

- update `mio` to 0.8.1 ([#4582])
- macros: rename `tokio::select!`'s internal `util` module ([#4543])
- runtime: use `Vec::with_capacity` when building runtime ([#4553])

### Documented

- improve docs for `tokio_unstable` ([#4524])
- runtime: include more documentation for thread_pool/worker ([#4511])
- runtime: update `Handle::current`'s docs to mention `EnterGuard` ([#4567])
- time: clarify platform specific timer resolution ([#4474])
- signal: document that `Signal::recv` is cancel-safe ([#4634])
- sync: `UnboundedReceiver` close docs ([#4548])

### Unstable

The following changes only apply when building with `--cfg tokio_unstable`:

- task: add `task::Id` type ([#4630])
- task: add `AbortHandle` type for cancelling tasks in a `JoinSet` ([#4530],
  [#4640])
- task: fix missing `doc(cfg(...))` attributes for `JoinSet` ([#4531])
- task: fix broken link in `AbortHandle` RustDoc ([#4545])
- metrics: add initial IO driver metrics ([#4507])


[#4616]: https://github.com/tokio-rs/tokio/pull/4616
[#4519]: https://github.com/tokio-rs/tokio/pull/4519
[#4582]: https://github.com/tokio-rs/tokio/pull/4582
[#4485]: https://github.com/tokio-rs/tokio/pull/4485
[#4613]: https://github.com/tokio-rs/tokio/pull/4613
[#4611]: https://github.com/tokio-rs/tokio/pull/4611
[#4626]: https://github.com/tokio-rs/tokio/pull/4626
[#4540]: https://github.com/tokio-rs/tokio/pull/4540
[#4555]: https://github.com/tokio-rs/tokio/pull/4555
[#4310]: https://github.com/tokio-rs/tokio/pull/4310
[#4542]: https://github.com/tokio-rs/tokio/pull/4542
[#4581]: https://github.com/tokio-rs/tokio/pull/4581
[#4560]: https://github.com/tokio-rs/tokio/pull/4560
[#4631]: https://github.com/tokio-rs/tokio/pull/4631
[#4582]: https://github.com/tokio-rs/tokio/pull/4582
[#4543]: https://github.com/tokio-rs/tokio/pull/4543
[#4553]: https://github.com/tokio-rs/tokio/pull/4553
[#4524]: https://github.com/tokio-rs/tokio/pull/4524
[#4511]: https://github.com/tokio-rs/tokio/pull/4511
[#4567]: https://github.com/tokio-rs/tokio/pull/4567
[#4474]: https://github.com/tokio-rs/tokio/pull/4474
[#4634]: https://github.com/tokio-rs/tokio/pull/4634
[#4548]: https://github.com/tokio-rs/tokio/pull/4548
[#4630]: https://github.com/tokio-rs/tokio/pull/4630
[#4530]: https://github.com/tokio-rs/tokio/pull/4530
[#4640]: https://github.com/tokio-rs/tokio/pull/4640
[#4531]: https://github.com/tokio-rs/tokio/pull/4531
[#4545]: https://github.com/tokio-rs/tokio/pull/4545
[#4507]: https://github.com/tokio-rs/tokio/pull/4507

# 1.17.0 (February 16, 2022)

This release updates the minimum supported Rust version (MSRV) to 1.49, the
`mio` dependency to v0.8, and the (optional) `parking_lot` dependency to v0.12.
Additionally, it contains several bug fixes, as well as internal refactoring and
performance improvements.

### Fixed

- time: prevent panicking in `sleep` with large durations ([#4495])
- time: eliminate potential panics in `Instant` arithmetic on platforms where
  `Instant::now` is not monotonic ([#4461])
- io: fix `DuplexStream` not participating in cooperative yielding ([#4478])
- rt: fix potential double panic when dropping a `JoinHandle` ([#4430])

### Changed

- update minimum supported Rust version to 1.49 ([#4457])
- update `parking_lot` dependency to v0.12.0 ([#4459])
- update `mio` dependency to v0.8 ([#4449])
- rt: remove an unnecessary lock in the blocking pool ([#4436])
- rt: remove an unnecessary enum in the basic scheduler ([#4462])
- time: use bit manipulation instead of modulo to improve performance ([#4480])
- net: use `std::future::Ready` instead of our own `Ready` future ([#4271])
- replace deprecated `atomic::spin_loop_hint` with `hint::spin_loop` ([#4491])
- fix miri failures in intrusive linked lists ([#4397]) 

### Documented

- io: add an example for `tokio::process::ChildStdin` ([#4479])

### Unstable

The following changes only apply when building with `--cfg tokio_unstable`:

- task: fix missing location information in `tracing` spans generated by
  `spawn_local` ([#4483])
- task: add `JoinSet` for managing sets of tasks ([#4335])
- metrics: fix compilation error on MIPS ([#4475])
- metrics: fix compilation error on arm32v7 ([#4453])

[#4495]: https://github.com/tokio-rs/tokio/pull/4495
[#4461]: https://github.com/tokio-rs/tokio/pull/4461
[#4478]: https://github.com/tokio-rs/tokio/pull/4478
[#4430]: https://github.com/tokio-rs/tokio/pull/4430
[#4457]: https://github.com/tokio-rs/tokio/pull/4457
[#4459]: https://github.com/tokio-rs/tokio/pull/4459
[#4449]: https://github.com/tokio-rs/tokio/pull/4449
[#4462]: https://github.com/tokio-rs/tokio/pull/4462
[#4436]: https://github.com/tokio-rs/tokio/pull/4436
[#4480]: https://github.com/tokio-rs/tokio/pull/4480
[#4271]: https://github.com/tokio-rs/tokio/pull/4271
[#4491]: https://github.com/tokio-rs/tokio/pull/4491
[#4397]: https://github.com/tokio-rs/tokio/pull/4397
[#4479]: https://github.com/tokio-rs/tokio/pull/4479
[#4483]: https://github.com/tokio-rs/tokio/pull/4483
[#4335]: https://github.com/tokio-rs/tokio/pull/4335
[#4475]: https://github.com/tokio-rs/tokio/pull/4475
[#4453]: https://github.com/tokio-rs/tokio/pull/4453

# 1.16.1 (January 28, 2022)

This release fixes a bug in [#4428] with the change [#4437].

[#4428]: https://github.com/tokio-rs/tokio/pull/4428
[#4437]: https://github.com/tokio-rs/tokio/pull/4437

# 1.16.0 (January 27, 2022)

Fixes a soundness bug in `io::Take` ([#4428]). The unsoundness is exposed when
leaking memory in the given `AsyncRead` implementation and then overwriting the
supplied buffer:

```rust
impl AsyncRead for Buggy {
    fn poll_read(
        self: Pin<&mut Self>,
        cx: &mut Context<'_>,
        buf: &mut ReadBuf<'_>
    ) -> Poll<Result<()>> {
      let new_buf = vec![0; 5].leak();
      *buf = ReadBuf::new(new_buf);
      buf.put_slice(b"hello");
      Poll::Ready(Ok(()))
    }
}
```

Also, this release includes improvements to the multi-threaded scheduler that
can increase throughput by up to 20% in some cases ([#4383]).

### Fixed

- io: **soundness** don't expose uninitialized memory when using `io::Take` in edge case ([#4428])
- fs: ensure `File::write` results in a `write` syscall when the runtime shuts down ([#4316])
- process: drop pipe after child exits in `wait_with_output` ([#4315])
- rt: improve error message when spawning a thread fails ([#4398])
- rt: reduce false-positive thread wakups in the multi-threaded scheduler ([#4383])
- sync: don't inherit `Send` from `parking_lot::*Guard` ([#4359])

### Added

- net: `TcpSocket::linger()` and `set_linger()` ([#4324])
- net: impl `UnwindSafe` for socket types ([#4384])
- rt: impl `UnwindSafe` for `JoinHandle` ([#4418])
- sync: `watch::Receiver::has_changed()` ([#4342])
- sync: `oneshot::Receiver::blocking_recv()` ([#4334])
- sync: `RwLock` blocking operations ([#4425])

### Unstable

The following changes only apply when building with `--cfg tokio_unstable`

- rt: **breaking change** overhaul runtime metrics API ([#4373])

[#4428]: https://github.com/tokio-rs/tokio/pull/4428
[#4316]: https://github.com/tokio-rs/tokio/pull/4316
[#4315]: https://github.com/tokio-rs/tokio/pull/4315
[#4398]: https://github.com/tokio-rs/tokio/pull/4398
[#4383]: https://github.com/tokio-rs/tokio/pull/4383
[#4359]: https://github.com/tokio-rs/tokio/pull/4359
[#4324]: https://github.com/tokio-rs/tokio/pull/4324
[#4384]: https://github.com/tokio-rs/tokio/pull/4384
[#4418]: https://github.com/tokio-rs/tokio/pull/4418
[#4342]: https://github.com/tokio-rs/tokio/pull/4342
[#4334]: https://github.com/tokio-rs/tokio/pull/4334
[#4425]: https://github.com/tokio-rs/tokio/pull/4425
[#4373]: https://github.com/tokio-rs/tokio/pull/4373

# 1.15.0 (December 15, 2021)

### Fixed

- io: add cooperative yielding support to `io::empty()` ([#4300])
- time: make timeout robust against budget-depleting tasks ([#4314])

### Changed

- update minimum supported Rust version to 1.46.

### Added

- time: add `Interval::reset()` ([#4248])
- io: add explicit lifetimes to `AsyncFdReadyGuard` ([#4267])
- process: add `Command::as_std()` ([#4295])

### Added (unstable)

- tracing: instrument `tokio::sync` types ([#4302])

[#4302]: https://github.com/tokio-rs/tokio/pull/4302
[#4300]: https://github.com/tokio-rs/tokio/pull/4300
[#4295]: https://github.com/tokio-rs/tokio/pull/4295
[#4267]: https://github.com/tokio-rs/tokio/pull/4267
[#4248]: https://github.com/tokio-rs/tokio/pull/4248
[#4314]: https://github.com/tokio-rs/tokio/pull/4314

# 1.14.0 (November 15, 2021)

### Fixed

- macros: fix compiler errors when using `mut` patterns in `select!` ([#4211])
- sync: fix a data race between `oneshot::Sender::send` and awaiting a
  `oneshot::Receiver` when the oneshot has been closed ([#4226])
- sync: make `AtomicWaker` panic safe ([#3689])
- runtime: fix basic scheduler dropping tasks outside a runtime context
  ([#4213])

### Added

- stats: add `RuntimeStats::busy_duration_total` ([#4179], [#4223])

### Changed

- io: updated `copy` buffer size to match `std::io::copy` ([#4209])

### Documented

-  io: rename buffer to file in doc-test ([#4230])
-  sync: fix Notify example ([#4212])

[#4211]: https://github.com/tokio-rs/tokio/pull/4211
[#4226]: https://github.com/tokio-rs/tokio/pull/4226
[#3689]: https://github.com/tokio-rs/tokio/pull/3689
[#4213]: https://github.com/tokio-rs/tokio/pull/4213
[#4179]: https://github.com/tokio-rs/tokio/pull/4179
[#4223]: https://github.com/tokio-rs/tokio/pull/4223
[#4209]: https://github.com/tokio-rs/tokio/pull/4209
[#4230]: https://github.com/tokio-rs/tokio/pull/4230
[#4212]: https://github.com/tokio-rs/tokio/pull/4212

# 1.13.1 (November 15, 2021)

### Fixed

- sync: fix a data race between `oneshot::Sender::send` and awaiting a
  `oneshot::Receiver` when the oneshot has been closed ([#4226])

[#4226]: https://github.com/tokio-rs/tokio/pull/4226

# 1.13.0 (October 29, 2021)

### Fixed

- sync: fix `Notify` to clone the waker before locking its waiter list ([#4129])
- tokio: add riscv32 to non atomic64 architectures ([#4185])

### Added

- net: add `poll_{recv,send}_ready` methods to `udp` and `uds_datagram` ([#4131])
- net: add `try_*`, `readable`, `writable`, `ready`, and `peer_addr` methods to split halves ([#4120])
- sync: add `blocking_lock` to `Mutex` ([#4130])
- sync: add `watch::Sender::send_replace` ([#3962], [#4195])
- sync: expand `Debug` for `Mutex<T>` impl to unsized `T` ([#4134])
- tracing: instrument time::Sleep ([#4072])
- tracing: use structured location fields for spawned tasks ([#4128])

### Changed

- io: add assert in `copy_bidirectional` that `poll_write` is sensible ([#4125])
- macros: use qualified syntax when polling in `select!` ([#4192])
- runtime: handle `block_on` wakeups better ([#4157])
- task: allocate callback on heap immediately in debug mode ([#4203])
- tokio: assert platform-minimum requirements at build time ([#3797])

### Documented

- docs: conversion of doc comments to indicative mood ([#4174])
- docs: add returning on the first error example for `try_join!` ([#4133])
- docs: fixing broken links in `tokio/src/lib.rs` ([#4132])
- signal: add example with background listener ([#4171])
- sync: add more oneshot examples ([#4153])
- time: document `Interval::tick` cancel safety ([#4152])

[#3797]: https://github.com/tokio-rs/tokio/pull/3797
[#3962]: https://github.com/tokio-rs/tokio/pull/3962
[#4072]: https://github.com/tokio-rs/tokio/pull/4072
[#4120]: https://github.com/tokio-rs/tokio/pull/4120
[#4125]: https://github.com/tokio-rs/tokio/pull/4125
[#4128]: https://github.com/tokio-rs/tokio/pull/4128
[#4129]: https://github.com/tokio-rs/tokio/pull/4129
[#4130]: https://github.com/tokio-rs/tokio/pull/4130
[#4131]: https://github.com/tokio-rs/tokio/pull/4131
[#4132]: https://github.com/tokio-rs/tokio/pull/4132
[#4133]: https://github.com/tokio-rs/tokio/pull/4133
[#4134]: https://github.com/tokio-rs/tokio/pull/4134
[#4152]: https://github.com/tokio-rs/tokio/pull/4152
[#4153]: https://github.com/tokio-rs/tokio/pull/4153
[#4157]: https://github.com/tokio-rs/tokio/pull/4157
[#4171]: https://github.com/tokio-rs/tokio/pull/4171
[#4174]: https://github.com/tokio-rs/tokio/pull/4174
[#4185]: https://github.com/tokio-rs/tokio/pull/4185
[#4192]: https://github.com/tokio-rs/tokio/pull/4192
[#4195]: https://github.com/tokio-rs/tokio/pull/4195
[#4203]: https://github.com/tokio-rs/tokio/pull/4203

# 1.12.0 (September 21, 2021)

### Fixed

- mpsc: ensure `try_reserve` error is consistent with `try_send` ([#4119])
- mpsc: use `spin_loop_hint` instead of `yield_now` ([#4115])
- sync: make `SendError` field public ([#4097])

### Added

- io: add POSIX AIO on FreeBSD ([#4054])
- io: add convenience method `AsyncSeekExt::rewind` ([#4107])
- runtime: add tracing span for `block_on` futures ([#4094])
- runtime: callback when a worker parks and unparks ([#4070])
- sync: implement `try_recv` for mpsc channels ([#4113])

### Documented

- docs: clarify CPU-bound tasks on Tokio ([#4105])
- mpsc: document spurious failures on `poll_recv` ([#4117])
- mpsc: document that `PollSender` impls `Sink` ([#4110])
- task: document non-guarantees of `yield_now` ([#4091])
- time: document paused time details better ([#4061], [#4103])

[#4027]: https://github.com/tokio-rs/tokio/pull/4027
[#4054]: https://github.com/tokio-rs/tokio/pull/4054
[#4061]: https://github.com/tokio-rs/tokio/pull/4061
[#4070]: https://github.com/tokio-rs/tokio/pull/4070
[#4091]: https://github.com/tokio-rs/tokio/pull/4091
[#4094]: https://github.com/tokio-rs/tokio/pull/4094
[#4097]: https://github.com/tokio-rs/tokio/pull/4097
[#4103]: https://github.com/tokio-rs/tokio/pull/4103
[#4105]: https://github.com/tokio-rs/tokio/pull/4105
[#4107]: https://github.com/tokio-rs/tokio/pull/4107
[#4110]: https://github.com/tokio-rs/tokio/pull/4110
[#4113]: https://github.com/tokio-rs/tokio/pull/4113
[#4115]: https://github.com/tokio-rs/tokio/pull/4115
[#4117]: https://github.com/tokio-rs/tokio/pull/4117
[#4119]: https://github.com/tokio-rs/tokio/pull/4119

# 1.11.0 (August 31, 2021)

### Fixed

 - time: don't panic when Instant is not monotonic ([#4044])
 - io: fix panic in `fill_buf` by not calling `poll_fill_buf` twice ([#4084])

### Added

 - watch: add `watch::Sender::subscribe` ([#3800])
 - process: add `from_std` to `ChildStd*` ([#4045])
 - stats: initial work on runtime stats ([#4043])

### Changed

 - tracing: change span naming to new console convention ([#4042])
 - io: speed-up waking by using uninitialized array ([#4055], [#4071], [#4075])

### Documented

 - time: make Sleep examples easier to find ([#4040])

[#3800]: https://github.com/tokio-rs/tokio/pull/3800
[#4040]: https://github.com/tokio-rs/tokio/pull/4040
[#4042]: https://github.com/tokio-rs/tokio/pull/4042
[#4043]: https://github.com/tokio-rs/tokio/pull/4043
[#4044]: https://github.com/tokio-rs/tokio/pull/4044
[#4045]: https://github.com/tokio-rs/tokio/pull/4045
[#4055]: https://github.com/tokio-rs/tokio/pull/4055
[#4071]: https://github.com/tokio-rs/tokio/pull/4071
[#4075]: https://github.com/tokio-rs/tokio/pull/4075
[#4084]: https://github.com/tokio-rs/tokio/pull/4084

# 1.10.1 (August 24, 2021)

### Fixed

 - runtime: fix leak in UnownedTask ([#4063])

[#4063]: https://github.com/tokio-rs/tokio/pull/4063

# 1.10.0 (August 12, 2021)

### Added

 - io: add `(read|write)_f(32|64)[_le]` methods ([#4022])
 - io: add `fill_buf` and `consume` to `AsyncBufReadExt` ([#3991])
 - process: add `Child::raw_handle()` on windows ([#3998])

### Fixed

 - doc: fix non-doc builds with `--cfg docsrs` ([#4020])
 - io: flush eagerly in `io::copy` ([#4001])
 - runtime: a debug assert was sometimes triggered during shutdown ([#4005])
 - sync: use `spin_loop_hint` instead of `yield_now` in mpsc ([#4037])
 - tokio: the test-util feature depends on rt, sync, and time ([#4036])

### Changes

 - runtime: reorganize parts of the runtime ([#3979], [#4005])
 - signal: make windows docs for signal module show up on unix builds ([#3770])
 - task: quickly send task to heap on debug mode ([#4009])

### Documented

 - io: document cancellation safety of `AsyncBufReadExt` ([#3997])
 - sync: document when `watch::send` fails ([#4021])

[#3770]: https://github.com/tokio-rs/tokio/pull/3770
[#3979]: https://github.com/tokio-rs/tokio/pull/3979
[#3991]: https://github.com/tokio-rs/tokio/pull/3991
[#3997]: https://github.com/tokio-rs/tokio/pull/3997
[#3998]: https://github.com/tokio-rs/tokio/pull/3998
[#4001]: https://github.com/tokio-rs/tokio/pull/4001
[#4005]: https://github.com/tokio-rs/tokio/pull/4005
[#4009]: https://github.com/tokio-rs/tokio/pull/4009
[#4020]: https://github.com/tokio-rs/tokio/pull/4020
[#4021]: https://github.com/tokio-rs/tokio/pull/4021
[#4022]: https://github.com/tokio-rs/tokio/pull/4022
[#4036]: https://github.com/tokio-rs/tokio/pull/4036
[#4037]: https://github.com/tokio-rs/tokio/pull/4037

# 1.9.0 (July 22, 2021)

### Added

 - net: allow customized I/O operations for `TcpStream` ([#3888])
 - sync: add getter for the mutex from a guard ([#3928])
 - task: expose nameable future for `TaskLocal::scope` ([#3273])

### Fixed

 - Fix leak if output of future panics on drop ([#3967])
 - Fix leak in `LocalSet` ([#3978])

### Changes

 - runtime: reorganize parts of the runtime ([#3909], [#3939], [#3950], [#3955], [#3980])
 - sync: clean up `OnceCell` ([#3945])
 - task: remove mutex in `JoinError` ([#3959])

[#3273]: https://github.com/tokio-rs/tokio/pull/3273
[#3888]: https://github.com/tokio-rs/tokio/pull/3888
[#3909]: https://github.com/tokio-rs/tokio/pull/3909
[#3928]: https://github.com/tokio-rs/tokio/pull/3928
[#3934]: https://github.com/tokio-rs/tokio/pull/3934
[#3939]: https://github.com/tokio-rs/tokio/pull/3939
[#3945]: https://github.com/tokio-rs/tokio/pull/3945
[#3950]: https://github.com/tokio-rs/tokio/pull/3950
[#3955]: https://github.com/tokio-rs/tokio/pull/3955
[#3959]: https://github.com/tokio-rs/tokio/pull/3959
[#3967]: https://github.com/tokio-rs/tokio/pull/3967
[#3978]: https://github.com/tokio-rs/tokio/pull/3978
[#3980]: https://github.com/tokio-rs/tokio/pull/3980

# 1.8.3 (July 26, 2021)

This release backports two fixes from 1.9.0

### Fixed

 - Fix leak if output of future panics on drop ([#3967])
 - Fix leak in `LocalSet` ([#3978])

[#3967]: https://github.com/tokio-rs/tokio/pull/3967
[#3978]: https://github.com/tokio-rs/tokio/pull/3978

# 1.8.2 (July 19, 2021)

Fixes a missed edge case from 1.8.1.

### Fixed

- runtime: drop canceled future on next poll (#3965)

# 1.8.1 (July 6, 2021)

Forward ports 1.5.1 fixes.

### Fixed

- runtime: remotely abort tasks on `JoinHandle::abort` ([#3934])

[#3934]: https://github.com/tokio-rs/tokio/pull/3934

# 1.8.0 (July 2, 2021)

### Added

- io: add `get_{ref,mut}` methods to `AsyncFdReadyGuard` and `AsyncFdReadyMutGuard` ([#3807])
- io: efficient implementation of vectored writes for `BufWriter` ([#3163])
- net: add ready/try methods to `NamedPipe{Client,Server}` ([#3866], [#3899])
- sync: add `watch::Receiver::borrow_and_update` ([#3813])
- sync: implement `From<T>` for `OnceCell<T>` ([#3877])
- time: allow users to specify Interval behaviour when delayed ([#3721])

### Added (unstable)

- rt: add `tokio::task::Builder` ([#3881])

### Fixed

- net: handle HUP event with `UnixStream` ([#3898])

### Documented

- doc: document cancellation safety ([#3900])
- time: add wait alias to sleep ([#3897])
- time: document auto-advancing behaviour of runtime ([#3763])

[#3163]: https://github.com/tokio-rs/tokio/pull/3163
[#3721]: https://github.com/tokio-rs/tokio/pull/3721
[#3763]: https://github.com/tokio-rs/tokio/pull/3763
[#3807]: https://github.com/tokio-rs/tokio/pull/3807
[#3813]: https://github.com/tokio-rs/tokio/pull/3813
[#3866]: https://github.com/tokio-rs/tokio/pull/3866
[#3877]: https://github.com/tokio-rs/tokio/pull/3877
[#3881]: https://github.com/tokio-rs/tokio/pull/3881
[#3897]: https://github.com/tokio-rs/tokio/pull/3897
[#3898]: https://github.com/tokio-rs/tokio/pull/3898
[#3899]: https://github.com/tokio-rs/tokio/pull/3899
[#3900]: https://github.com/tokio-rs/tokio/pull/3900

# 1.7.2 (July 6, 2021)

Forward ports 1.5.1 fixes.

### Fixed

- runtime: remotely abort tasks on `JoinHandle::abort` ([#3934])

[#3934]: https://github.com/tokio-rs/tokio/pull/3934

# 1.7.1 (June 18, 2021)

### Fixed

- runtime: fix early task shutdown during runtime shutdown ([#3870])

[#3870]: https://github.com/tokio-rs/tokio/pull/3870

# 1.7.0 (June 15, 2021)

### Added

- net: add named pipes on windows ([#3760])
- net: add `TcpSocket` from `std::net::TcpStream` conversion ([#3838])
- sync: add `receiver_count` to `watch::Sender` ([#3729])
- sync: export `sync::notify::Notified` future publicly ([#3840])
- tracing: instrument task wakers ([#3836])

### Fixed

- macros: suppress `clippy::default_numeric_fallback` lint in generated code ([#3831])
- runtime: immediately drop new tasks when runtime is shut down ([#3752])
- sync: deprecate unused `mpsc::RecvError` type ([#3833])

### Documented

- io: clarify EOF condition for `AsyncReadExt::read_buf` ([#3850])
- io: clarify limits on return values of `AsyncWrite::poll_write` ([#3820])
- sync: add examples to Semaphore ([#3808])

[#3729]: https://github.com/tokio-rs/tokio/pull/3729
[#3752]: https://github.com/tokio-rs/tokio/pull/3752
[#3760]: https://github.com/tokio-rs/tokio/pull/3760
[#3808]: https://github.com/tokio-rs/tokio/pull/3808
[#3820]: https://github.com/tokio-rs/tokio/pull/3820
[#3831]: https://github.com/tokio-rs/tokio/pull/3831
[#3833]: https://github.com/tokio-rs/tokio/pull/3833
[#3836]: https://github.com/tokio-rs/tokio/pull/3836
[#3838]: https://github.com/tokio-rs/tokio/pull/3838
[#3840]: https://github.com/tokio-rs/tokio/pull/3840
[#3850]: https://github.com/tokio-rs/tokio/pull/3850

# 1.6.3 (July 6, 2021)

Forward ports 1.5.1 fixes.

### Fixed

- runtime: remotely abort tasks on `JoinHandle::abort` ([#3934])

[#3934]: https://github.com/tokio-rs/tokio/pull/3934

# 1.6.2 (June 14, 2021)

### Fixes

- test: sub-ms `time:advance` regression introduced in 1.6 ([#3852])

[#3852]: https://github.com/tokio-rs/tokio/pull/3852

# 1.6.1 (May 28, 2021)

This release reverts [#3518] because it doesn't work on some kernels due to
a kernel bug. ([#3803])

[#3518]: https://github.com/tokio-rs/tokio/issues/3518
[#3803]: https://github.com/tokio-rs/tokio/issues/3803

# 1.6.0 (May 14, 2021)

### Added

- fs: try doing a non-blocking read before punting to the threadpool ([#3518])
- io: add `write_all_buf` to `AsyncWriteExt` ([#3737])
- io: implement `AsyncSeek` for `BufReader`, `BufWriter`, and `BufStream` ([#3491])
- net: support non-blocking vectored I/O ([#3761])
- sync: add `mpsc::Sender::{reserve_owned, try_reserve_owned}` ([#3704])
- sync: add a `MutexGuard::map` method that returns a `MappedMutexGuard` ([#2472])
- time: add getter for Interval's period ([#3705])

### Fixed

- io: wake pending writers on `DuplexStream` close ([#3756])
- process: avoid redundant effort to reap orphan processes ([#3743])
- signal: use `std::os::raw::c_int` instead of `libc::c_int` on public API ([#3774])
- sync: preserve permit state in `notify_waiters` ([#3660])
- task: update `JoinHandle` panic message ([#3727])
- time: prevent `time::advance` from going too far ([#3712])

### Documented

- net: hide `net::unix::datagram` module from docs ([#3775])
- process: updated example ([#3748])
- sync: `Barrier` doc should use task, not thread ([#3780])
- task: update documentation on `block_in_place` ([#3753])

[#2472]: https://github.com/tokio-rs/tokio/pull/2472
[#3491]: https://github.com/tokio-rs/tokio/pull/3491
[#3518]: https://github.com/tokio-rs/tokio/pull/3518
[#3660]: https://github.com/tokio-rs/tokio/pull/3660
[#3704]: https://github.com/tokio-rs/tokio/pull/3704
[#3705]: https://github.com/tokio-rs/tokio/pull/3705
[#3712]: https://github.com/tokio-rs/tokio/pull/3712
[#3727]: https://github.com/tokio-rs/tokio/pull/3727
[#3737]: https://github.com/tokio-rs/tokio/pull/3737
[#3743]: https://github.com/tokio-rs/tokio/pull/3743
[#3748]: https://github.com/tokio-rs/tokio/pull/3748
[#3753]: https://github.com/tokio-rs/tokio/pull/3753
[#3756]: https://github.com/tokio-rs/tokio/pull/3756
[#3761]: https://github.com/tokio-rs/tokio/pull/3761
[#3774]: https://github.com/tokio-rs/tokio/pull/3774
[#3775]: https://github.com/tokio-rs/tokio/pull/3775
[#3780]: https://github.com/tokio-rs/tokio/pull/3780

# 1.5.1 (July 6, 2021)

### Fixed

- runtime: remotely abort tasks on `JoinHandle::abort` ([#3934])

[#3934]: https://github.com/tokio-rs/tokio/pull/3934

# 1.5.0 (April 12, 2021)

### Added

- io: add `AsyncSeekExt::stream_position` ([#3650])
- io: add `AsyncWriteExt::write_vectored` ([#3678])
- io: add a `copy_bidirectional` utility ([#3572])
- net: implement `IntoRawFd` for `TcpSocket` ([#3684])
- sync: add `OnceCell` ([#3591])
- sync: add `OwnedRwLockReadGuard` and `OwnedRwLockWriteGuard` ([#3340])
- sync: add `Semaphore::is_closed` ([#3673])
- sync: add `mpsc::Sender::capacity` ([#3690])
- sync: allow configuring `RwLock` max reads ([#3644])
- task: add `sync_scope` for `LocalKey` ([#3612])

### Fixed

- chore: try to avoid `noalias` attributes on intrusive linked list ([#3654])
- rt: fix panic in `JoinHandle::abort()` when called from other threads ([#3672])
- sync: don't panic in `oneshot::try_recv` ([#3674])
- sync: fix notifications getting dropped on receiver drop ([#3652])
- sync: fix `Semaphore` permit overflow calculation ([#3644])

### Documented

- io: clarify requirements of `AsyncFd` ([#3635])
- runtime: fix unclear docs for `{Handle,Runtime}::block_on` ([#3628])
- sync: document that `Semaphore` is fair ([#3693])
- sync: improve doc on blocking mutex ([#3645])

[#3340]: https://github.com/tokio-rs/tokio/pull/3340
[#3572]: https://github.com/tokio-rs/tokio/pull/3572
[#3591]: https://github.com/tokio-rs/tokio/pull/3591
[#3612]: https://github.com/tokio-rs/tokio/pull/3612
[#3628]: https://github.com/tokio-rs/tokio/pull/3628
[#3635]: https://github.com/tokio-rs/tokio/pull/3635
[#3644]: https://github.com/tokio-rs/tokio/pull/3644
[#3645]: https://github.com/tokio-rs/tokio/pull/3645
[#3650]: https://github.com/tokio-rs/tokio/pull/3650
[#3652]: https://github.com/tokio-rs/tokio/pull/3652
[#3654]: https://github.com/tokio-rs/tokio/pull/3654
[#3672]: https://github.com/tokio-rs/tokio/pull/3672
[#3673]: https://github.com/tokio-rs/tokio/pull/3673
[#3674]: https://github.com/tokio-rs/tokio/pull/3674
[#3678]: https://github.com/tokio-rs/tokio/pull/3678
[#3684]: https://github.com/tokio-rs/tokio/pull/3684
[#3690]: https://github.com/tokio-rs/tokio/pull/3690
[#3693]: https://github.com/tokio-rs/tokio/pull/3693

# 1.4.0 (March 20, 2021)

### Added

- macros: introduce biased argument for `select!` ([#3603])
- runtime: add `Handle::block_on` ([#3569])

### Fixed

- runtime: avoid unnecessary polling of `block_on` future ([#3582])
- runtime: fix memory leak/growth when creating many runtimes ([#3564])
- runtime: mark `EnterGuard` with `must_use` ([#3609])

### Documented

- chore: mention fix for building docs in contributing guide ([#3618])
- doc: add link to `PollSender` ([#3613])
- doc: alias sleep to delay ([#3604])
- sync: improve `Mutex` FIFO explanation ([#3615])
- timer: fix double newline in module docs ([#3617])

[#3564]: https://github.com/tokio-rs/tokio/pull/3564
[#3613]: https://github.com/tokio-rs/tokio/pull/3613
[#3618]: https://github.com/tokio-rs/tokio/pull/3618
[#3617]: https://github.com/tokio-rs/tokio/pull/3617
[#3582]: https://github.com/tokio-rs/tokio/pull/3582
[#3615]: https://github.com/tokio-rs/tokio/pull/3615
[#3603]: https://github.com/tokio-rs/tokio/pull/3603
[#3609]: https://github.com/tokio-rs/tokio/pull/3609
[#3604]: https://github.com/tokio-rs/tokio/pull/3604
[#3569]: https://github.com/tokio-rs/tokio/pull/3569

# 1.3.0 (March 9, 2021)

### Added

- coop: expose an `unconstrained()` opt-out ([#3547])
- net: add `into_std` for net types without it ([#3509])
- sync: add `same_channel` method to `mpsc::Sender` ([#3532])
- sync: add `{try_,}acquire_many_owned` to `Semaphore` ([#3535])
- sync: add back `RwLockWriteGuard::map` and `RwLockWriteGuard::try_map` ([#3348])

### Fixed

- sync: allow `oneshot::Receiver::close` after successful `try_recv` ([#3552])
- time: do not panic on `timeout(Duration::MAX)` ([#3551])

### Documented

- doc: doc aliases for pre-1.0 function names ([#3523])
- io: fix typos ([#3541])
- io: note the EOF behaviour of `read_until` ([#3536])
- io: update `AsyncRead::poll_read` doc ([#3557])
- net: update `UdpSocket` splitting doc ([#3517])
- runtime: add link to `LocalSet` on `new_current_thread` ([#3508])
- runtime: update documentation of thread limits ([#3527])
- sync: do not recommend `join_all` for `Barrier` ([#3514])
- sync: documentation for `oneshot` ([#3592])
- sync: rename `notify` to `notify_one` ([#3526])
- time: fix typo in `Sleep` doc ([#3515])
- time: sync `interval.rs` and `time/mod.rs` docs ([#3533])

[#3348]: https://github.com/tokio-rs/tokio/pull/3348
[#3508]: https://github.com/tokio-rs/tokio/pull/3508
[#3509]: https://github.com/tokio-rs/tokio/pull/3509
[#3514]: https://github.com/tokio-rs/tokio/pull/3514
[#3515]: https://github.com/tokio-rs/tokio/pull/3515
[#3517]: https://github.com/tokio-rs/tokio/pull/3517
[#3523]: https://github.com/tokio-rs/tokio/pull/3523
[#3526]: https://github.com/tokio-rs/tokio/pull/3526
[#3527]: https://github.com/tokio-rs/tokio/pull/3527
[#3532]: https://github.com/tokio-rs/tokio/pull/3532
[#3533]: https://github.com/tokio-rs/tokio/pull/3533
[#3535]: https://github.com/tokio-rs/tokio/pull/3535
[#3536]: https://github.com/tokio-rs/tokio/pull/3536
[#3541]: https://github.com/tokio-rs/tokio/pull/3541
[#3547]: https://github.com/tokio-rs/tokio/pull/3547
[#3551]: https://github.com/tokio-rs/tokio/pull/3551
[#3552]: https://github.com/tokio-rs/tokio/pull/3552
[#3557]: https://github.com/tokio-rs/tokio/pull/3557
[#3592]: https://github.com/tokio-rs/tokio/pull/3592

# 1.2.0 (February 5, 2021)

### Added

- signal: make `Signal::poll_recv` method public ([#3383])

### Fixed

- time: make `test-util` paused time fully deterministic ([#3492])

### Documented

- sync: link to new broadcast and watch wrappers ([#3504])

[#3383]: https://github.com/tokio-rs/tokio/pull/3383
[#3492]: https://github.com/tokio-rs/tokio/pull/3492
[#3504]: https://github.com/tokio-rs/tokio/pull/3504

# 1.1.1 (January 29, 2021)

Forward ports 1.0.3 fix.

### Fixed
- io: memory leak during shutdown ([#3477]).

# 1.1.0 (January 22, 2021)

### Added

- net: add `try_read_buf` and `try_recv_buf` ([#3351])
- mpsc: Add `Sender::try_reserve` function ([#3418])
- sync: add `RwLock` `try_read` and `try_write` methods ([#3400])
- io: add `ReadBuf::inner_mut` ([#3443])

### Changed

- macros: improve `select!` error message ([#3352])
- io: keep track of initialized bytes in `read_to_end` ([#3426])
- runtime: consolidate errors for context missing ([#3441])

### Fixed

- task: wake `LocalSet` on `spawn_local` ([#3369])
- sync: fix panic in broadcast::Receiver drop ([#3434])

### Documented
- stream: link to new `Stream` wrappers in `tokio-stream` ([#3343])
- docs: mention that `test-util` feature is not enabled with full ([#3397])
- process: add documentation to process::Child fields ([#3437])
- io: clarify `AsyncFd` docs about changes of the inner fd ([#3430])
- net: update datagram docs on splitting ([#3448])
- time: document that `Sleep` is not `Unpin` ([#3457])
- sync: add link to `PollSemaphore` ([#3456])
- task: add `LocalSet` example ([#3438])
- sync: improve bounded `mpsc` documentation ([#3458])

[#3343]: https://github.com/tokio-rs/tokio/pull/3343
[#3351]: https://github.com/tokio-rs/tokio/pull/3351
[#3352]: https://github.com/tokio-rs/tokio/pull/3352
[#3369]: https://github.com/tokio-rs/tokio/pull/3369
[#3397]: https://github.com/tokio-rs/tokio/pull/3397
[#3400]: https://github.com/tokio-rs/tokio/pull/3400
[#3418]: https://github.com/tokio-rs/tokio/pull/3418
[#3426]: https://github.com/tokio-rs/tokio/pull/3426
[#3430]: https://github.com/tokio-rs/tokio/pull/3430
[#3434]: https://github.com/tokio-rs/tokio/pull/3434
[#3437]: https://github.com/tokio-rs/tokio/pull/3437
[#3438]: https://github.com/tokio-rs/tokio/pull/3438
[#3441]: https://github.com/tokio-rs/tokio/pull/3441
[#3443]: https://github.com/tokio-rs/tokio/pull/3443
[#3448]: https://github.com/tokio-rs/tokio/pull/3448
[#3456]: https://github.com/tokio-rs/tokio/pull/3456
[#3457]: https://github.com/tokio-rs/tokio/pull/3457
[#3458]: https://github.com/tokio-rs/tokio/pull/3458

# 1.0.3 (January 28, 2021)

### Fixed
- io: memory leak during shutdown ([#3477]).

[#3477]: https://github.com/tokio-rs/tokio/pull/3477

# 1.0.2 (January 14, 2021)

### Fixed
- io: soundness in `read_to_end` ([#3428]).

[#3428]: https://github.com/tokio-rs/tokio/pull/3428

# 1.0.1 (December 25, 2020)

This release fixes a soundness hole caused by the combination of `RwLockWriteGuard::map`
and `RwLockWriteGuard::downgrade` by removing the `map` function. This is a breaking
change, but breaking changes are allowed under our semver policy when they are required
to fix a soundness hole. (See [this RFC][semver] for more.)

Note that we have chosen not to do a deprecation cycle or similar because Tokio 1.0.0 was
released two days ago, and therefore the impact should be minimal.

Due to the soundness hole, we have also yanked Tokio version 1.0.0.

### Removed

- sync: remove `RwLockWriteGuard::map` and `RwLockWriteGuard::try_map` ([#3345])

### Fixed

- docs: remove stream feature from docs ([#3335])

[semver]: https://github.com/rust-lang/rfcs/blob/master/text/1122-language-semver.md#soundness-changes
[#3335]: https://github.com/tokio-rs/tokio/pull/3335
[#3345]: https://github.com/tokio-rs/tokio/pull/3345

# 1.0.0 (December 23, 2020)

Commit to the API and long-term support.

### Fixed

- sync: spurious wakeup in `watch` ([#3234]).

### Changed

- io: rename `AsyncFd::with_io()` to `try_io()` ([#3306])
- fs: avoid OS specific `*Ext` traits in favor of conditionally defining the fn ([#3264]).
- fs: `Sleep` is `!Unpin` ([#3278]).
- net: pass `SocketAddr` by value ([#3125]).
- net: `TcpStream::poll_peek` takes `ReadBuf` ([#3259]).
- rt: rename `runtime::Builder::max_threads()` to `max_blocking_threads()` ([#3287]).
- time: require `current_thread` runtime when calling `time::pause()` ([#3289]).

### Removed

- remove `tokio::prelude` ([#3299]).
- io: remove `AsyncFd::with_poll()` ([#3306]).
- net: remove `{Tcp,Unix}Stream::shutdown()` in favor of `AsyncWrite::shutdown()` ([#3298]).
- stream: move all stream utilities to `tokio-stream` until `Stream` is added to
  `std` ([#3277]).
- sync: mpsc `try_recv()` due to unexpected behavior ([#3263]).
- tracing: make unstable as `tracing-core` is not 1.0 yet ([#3266]).

### Added

- fs: `poll_*` fns to `DirEntry` ([#3308]).
- io: `poll_*` fns to `io::Lines`, `io::Split` ([#3308]).
- io: `_mut` method variants to `AsyncFd` ([#3304]).
- net: `poll_*` fns to `UnixDatagram` ([#3223]).
- net: `UnixStream` readiness and non-blocking ops ([#3246]).
- sync: `UnboundedReceiver::blocking_recv()` ([#3262]).
- sync: `watch::Sender::borrow()` ([#3269]).
- sync: `Semaphore::close()` ([#3065]).
- sync: `poll_recv` fns to `mpsc::Receiver`, `mpsc::UnboundedReceiver` ([#3308]).
- time: `poll_tick` fn to `time::Interval` ([#3316]).

[#3065]: https://github.com/tokio-rs/tokio/pull/3065
[#3125]: https://github.com/tokio-rs/tokio/pull/3125
[#3223]: https://github.com/tokio-rs/tokio/pull/3223
[#3234]: https://github.com/tokio-rs/tokio/pull/3234
[#3246]: https://github.com/tokio-rs/tokio/pull/3246
[#3259]: https://github.com/tokio-rs/tokio/pull/3259
[#3262]: https://github.com/tokio-rs/tokio/pull/3262
[#3263]: https://github.com/tokio-rs/tokio/pull/3263
[#3264]: https://github.com/tokio-rs/tokio/pull/3264
[#3266]: https://github.com/tokio-rs/tokio/pull/3266
[#3269]: https://github.com/tokio-rs/tokio/pull/3269
[#3277]: https://github.com/tokio-rs/tokio/pull/3277
[#3278]: https://github.com/tokio-rs/tokio/pull/3278
[#3287]: https://github.com/tokio-rs/tokio/pull/3287
[#3289]: https://github.com/tokio-rs/tokio/pull/3289
[#3298]: https://github.com/tokio-rs/tokio/pull/3298
[#3299]: https://github.com/tokio-rs/tokio/pull/3299
[#3304]: https://github.com/tokio-rs/tokio/pull/3304
[#3306]: https://github.com/tokio-rs/tokio/pull/3306
[#3308]: https://github.com/tokio-rs/tokio/pull/3308
[#3316]: https://github.com/tokio-rs/tokio/pull/3316

# 0.3.6 (December 14, 2020)

### Fixed

- rt: fix deadlock in shutdown ([#3228])
- rt: fix panic in task abort when off rt ([#3159])
- sync: make `add_permits` panic with usize::MAX >> 3 permits ([#3188])
- time: Fix race condition in timer drop ([#3229])
- watch: fix spurious wakeup ([#3244])

### Added

- example: add back udp-codec example ([#3205])
- net: add `TcpStream::into_std` ([#3189])

[#3159]: https://github.com/tokio-rs/tokio/pull/3159
[#3188]: https://github.com/tokio-rs/tokio/pull/3188
[#3189]: https://github.com/tokio-rs/tokio/pull/3189
[#3205]: https://github.com/tokio-rs/tokio/pull/3205
[#3228]: https://github.com/tokio-rs/tokio/pull/3228
[#3229]: https://github.com/tokio-rs/tokio/pull/3229
[#3244]: https://github.com/tokio-rs/tokio/pull/3244

# 0.3.5 (November 30, 2020)

### Fixed

- rt: fix `shutdown_timeout(0)` ([#3196]).
- time: fixed race condition with small sleeps ([#3069]).

### Added

- io: `AsyncFd::with_interest()` ([#3167]).
- signal: `CtrlC` stream on windows ([#3186]).

[#3069]: https://github.com/tokio-rs/tokio/pull/3069
[#3167]: https://github.com/tokio-rs/tokio/pull/3167
[#3186]: https://github.com/tokio-rs/tokio/pull/3186
[#3196]: https://github.com/tokio-rs/tokio/pull/3196

# 0.3.4 (November 18, 2020)

### Fixed

- stream: `StreamMap` `Default` impl bound ([#3093]).
- io: `AsyncFd::into_inner()` should deregister the FD ([#3104]).

### Changed

- meta: `parking_lot` feature enabled with `full` ([#3119]).

### Added

- io: `AsyncWrite` vectored writes ([#3149]).
- net: TCP/UDP readiness and non-blocking ops ([#3130], [#2743], [#3138]).
- net: TCP socket option (linger, send/recv buf size) ([#3145], [#3143]).
- net: PID field in `UCred` with solaris/illumos ([#3085]).
- rt: `runtime::Handle` allows spawning onto a runtime ([#3079]).
- sync: `Notify::notify_waiters()` ([#3098]).
- sync: `acquire_many()`, `try_acquire_many()` to `Semaphore` ([#3067]).

[#2743]: https://github.com/tokio-rs/tokio/pull/2743
[#3067]: https://github.com/tokio-rs/tokio/pull/3067
[#3079]: https://github.com/tokio-rs/tokio/pull/3079
[#3085]: https://github.com/tokio-rs/tokio/pull/3085
[#3093]: https://github.com/tokio-rs/tokio/pull/3093
[#3098]: https://github.com/tokio-rs/tokio/pull/3098
[#3104]: https://github.com/tokio-rs/tokio/pull/3104
[#3119]: https://github.com/tokio-rs/tokio/pull/3119
[#3130]: https://github.com/tokio-rs/tokio/pull/3130
[#3138]: https://github.com/tokio-rs/tokio/pull/3138
[#3143]: https://github.com/tokio-rs/tokio/pull/3143
[#3145]: https://github.com/tokio-rs/tokio/pull/3145
[#3149]: https://github.com/tokio-rs/tokio/pull/3149

# 0.3.3 (November 2, 2020)

Fixes a soundness hole by adding a missing `Send` bound to
`Runtime::spawn_blocking()`.

### Fixed

- rt: include missing `Send`, fixing soundness hole ([#3089]).
- tracing: avoid huge trace span names ([#3074]).

### Added

- net: `TcpSocket::reuseport()`, `TcpSocket::set_reuseport()` ([#3083]).
- net: `TcpSocket::reuseaddr()` ([#3093]).
- net: `TcpSocket::local_addr()` ([#3093]).
- net: add pid to `UCred` ([#2633]).

[#2633]: https://github.com/tokio-rs/tokio/pull/2633
[#3074]: https://github.com/tokio-rs/tokio/pull/3074
[#3083]: https://github.com/tokio-rs/tokio/pull/3083
[#3089]: https://github.com/tokio-rs/tokio/pull/3089
[#3093]: https://github.com/tokio-rs/tokio/pull/3093

# 0.3.2 (October 27, 2020)

Adds `AsyncFd` as a replacement for v0.2's `PollEvented`.

### Fixed

- io: fix a potential deadlock when shutting down the I/O driver ([#2903]).
- sync: `RwLockWriteGuard::downgrade()` bug ([#2957]).

### Added

- io: `AsyncFd` for receiving readiness events on raw FDs ([#2903]).
- net: `poll_*` function on `UdpSocket` ([#2981]).
- net: `UdpSocket::take_error()` ([#3051]).
- sync: `oneshot::Sender::poll_closed()` ([#3032]).

[#2903]: https://github.com/tokio-rs/tokio/pull/2903
[#2957]: https://github.com/tokio-rs/tokio/pull/2957
[#2981]: https://github.com/tokio-rs/tokio/pull/2981
[#3032]: https://github.com/tokio-rs/tokio/pull/3032
[#3051]: https://github.com/tokio-rs/tokio/pull/3051

# 0.3.1 (October 21, 2020)

This release fixes an use-after-free in the IO driver. Additionally, the `read_buf`
and `write_buf` methods have been added back to the IO traits, as the bytes crate
is now on track to reach version 1.0 together with Tokio.

### Fixed

- net: fix use-after-free ([#3019]).
- fs: ensure buffered data is written on shutdown ([#3009]).

### Added

- io: `copy_buf()` ([#2884]).
- io: `AsyncReadExt::read_buf()`, `AsyncReadExt::write_buf()` for working with
  `Buf`/`BufMut` ([#3003]).
- rt: `Runtime::spawn_blocking()` ([#2980]).
- sync: `watch::Sender::is_closed()` ([#2991]).

[#2884]: https://github.com/tokio-rs/tokio/pull/2884
[#2980]: https://github.com/tokio-rs/tokio/pull/2980
[#2991]: https://github.com/tokio-rs/tokio/pull/2991
[#3003]: https://github.com/tokio-rs/tokio/pull/3003
[#3009]: https://github.com/tokio-rs/tokio/pull/3009
[#3019]: https://github.com/tokio-rs/tokio/pull/3019

# 0.3.0 (October 15, 2020)

This represents a 1.0 beta release. APIs are polished and future-proofed. APIs
not included for 1.0 stabilization have been removed.

Biggest changes are:

- I/O driver internal rewrite. The windows implementation includes significant
  changes.
- Runtime API is polished, especially with how it interacts with feature flag
  combinations.
- Feature flags are simplified
  - `rt-core` and `rt-util` are combined to `rt`
  - `rt-threaded` is renamed to `rt-multi-thread` to match builder API
  - `tcp`, `udp`, `uds`, `dns` are combined to `net`.
  - `parking_lot` is included with `full`

### Changes

- meta: Minimum supported Rust version is now 1.45.
- io: `AsyncRead` trait now takes `ReadBuf` in order to safely handle reading
  into uninitialized memory ([#2758]).
- io: Internal I/O driver storage is now able to compact ([#2757]).
- rt: `Runtime::block_on` now takes `&self` ([#2782]).
- sync: `watch` reworked to decouple receiving a change notification from
  receiving the value ([#2814], [#2806]).
- sync: `Notify::notify` is renamed to `notify_one` ([#2822]).
- process: `Child::kill` is now an `async fn` that cleans zombies ([#2823]).
- sync: use `const fn` constructors as possible ([#2833], [#2790])
- signal: reduce cross-thread notification ([#2835]).
- net: tcp,udp,uds types support operations with `&self` ([#2828], [#2919], [#2934]).
- sync: blocking `mpsc` channel supports `send` with `&self` ([#2861]).
- time: rename `delay_for` and `delay_until` to `sleep` and `sleep_until` ([#2826]).
- io: upgrade to `mio` 0.7 ([#2893]).
- io: `AsyncSeek` trait is tweaked ([#2885]).
- fs: `File` operations take `&self` ([#2930]).
- rt: runtime API, and `#[tokio::main]` macro polish ([#2876])
- rt: `Runtime::enter` uses an RAII guard instead of a closure ([#2954]).
- net: the `from_std` function on all sockets no longer sets socket into non-blocking mode ([#2893])

### Added

- sync: `map` function to lock guards ([#2445]).
- sync: `blocking_recv` and `blocking_send` fns to `mpsc` for use outside of Tokio ([#2685]).
- rt: `Builder::thread_name_fn` for configuring thread names ([#1921]).
- fs: impl `FromRawFd` and `FromRawHandle` for `File` ([#2792]).
- process: `Child::wait` and `Child::try_wait` ([#2796]).
- rt: support configuring thread keep-alive duration ([#2809]).
- rt: `task::JoinHandle::abort` forcibly cancels a spawned task ([#2474]).
- sync: `RwLock` write guard to read guard downgrading ([#2733]).
- net: add `poll_*` functions that take `&self` to all net types ([#2845])
- sync: `get_mut()` for `Mutex`, `RwLock` ([#2856]).
- sync: `mpsc::Sender::closed()` waits for `Receiver` half to close ([#2840]).
- sync: `mpsc::Sender::is_closed()` returns true if `Receiver` half is closed ([#2726]).
- stream: `iter` and `iter_mut` to `StreamMap` ([#2890]).
- net: implement `AsRawSocket` on windows ([#2911]).
- net: `TcpSocket` creates a socket without binding or listening ([#2920]).

### Removed

- io: vectored ops are removed from `AsyncRead`, `AsyncWrite` traits ([#2882]).
- io: `mio` is removed from the public API. `PollEvented` and` Registration` are
  removed ([#2893]).
- io: remove `bytes` from public API. `Buf` and `BufMut` implementation are
  removed ([#2908]).
- time: `DelayQueue` is moved to `tokio-util` ([#2897]).

### Fixed

- io: `stdout` and `stderr` buffering on windows ([#2734]).

[#1921]: https://github.com/tokio-rs/tokio/pull/1921
[#2445]: https://github.com/tokio-rs/tokio/pull/2445
[#2474]: https://github.com/tokio-rs/tokio/pull/2474
[#2685]: https://github.com/tokio-rs/tokio/pull/2685
[#2726]: https://github.com/tokio-rs/tokio/pull/2726
[#2733]: https://github.com/tokio-rs/tokio/pull/2733
[#2734]: https://github.com/tokio-rs/tokio/pull/2734
[#2757]: https://github.com/tokio-rs/tokio/pull/2757
[#2758]: https://github.com/tokio-rs/tokio/pull/2758
[#2782]: https://github.com/tokio-rs/tokio/pull/2782
[#2790]: https://github.com/tokio-rs/tokio/pull/2790
[#2792]: https://github.com/tokio-rs/tokio/pull/2792
[#2796]: https://github.com/tokio-rs/tokio/pull/2796
[#2806]: https://github.com/tokio-rs/tokio/pull/2806
[#2809]: https://github.com/tokio-rs/tokio/pull/2809
[#2814]: https://github.com/tokio-rs/tokio/pull/2814
[#2822]: https://github.com/tokio-rs/tokio/pull/2822
[#2823]: https://github.com/tokio-rs/tokio/pull/2823
[#2826]: https://github.com/tokio-rs/tokio/pull/2826
[#2828]: https://github.com/tokio-rs/tokio/pull/2828
[#2833]: https://github.com/tokio-rs/tokio/pull/2833
[#2835]: https://github.com/tokio-rs/tokio/pull/2835
[#2840]: https://github.com/tokio-rs/tokio/pull/2840
[#2845]: https://github.com/tokio-rs/tokio/pull/2845
[#2856]: https://github.com/tokio-rs/tokio/pull/2856
[#2861]: https://github.com/tokio-rs/tokio/pull/2861
[#2876]: https://github.com/tokio-rs/tokio/pull/2876
[#2882]: https://github.com/tokio-rs/tokio/pull/2882
[#2885]: https://github.com/tokio-rs/tokio/pull/2885
[#2890]: https://github.com/tokio-rs/tokio/pull/2890
[#2893]: https://github.com/tokio-rs/tokio/pull/2893
[#2897]: https://github.com/tokio-rs/tokio/pull/2897
[#2908]: https://github.com/tokio-rs/tokio/pull/2908
[#2911]: https://github.com/tokio-rs/tokio/pull/2911
[#2919]: https://github.com/tokio-rs/tokio/pull/2919
[#2920]: https://github.com/tokio-rs/tokio/pull/2920
[#2930]: https://github.com/tokio-rs/tokio/pull/2930
[#2934]: https://github.com/tokio-rs/tokio/pull/2934
[#2954]: https://github.com/tokio-rs/tokio/pull/2954

# 0.2.22 (July 21, 2020)

### Fixes

- docs: misc improvements ([#2572], [#2658], [#2663], [#2656], [#2647], [#2630], [#2487], [#2621],
  [#2624], [#2600], [#2623], [#2622], [#2577], [#2569], [#2589], [#2575], [#2540], [#2564], [#2567],
  [#2520], [#2521], [#2493])
- rt: allow calls to `block_on` inside calls to `block_in_place` that are
  themselves inside `block_on` ([#2645])
- net: fix non-portable behavior when dropping `TcpStream` `OwnedWriteHalf` ([#2597])
- io: improve stack usage by allocating large buffers on directly on the heap
  ([#2634])
- io: fix unsound pin projection in `AsyncReadExt::read_buf` and
  `AsyncWriteExt::write_buf` ([#2612])
- io: fix unnecessary zeroing for `AsyncRead` implementors ([#2525])
- io: Fix `BufReader` not correctly forwarding `poll_write_buf` ([#2654])
- io: fix panic in `AsyncReadExt::read_line` ([#2541])

### Changes

- coop: returning `Poll::Pending` no longer decrements the task budget ([#2549])

### Added

- io: little-endian variants of `AsyncReadExt` and `AsyncWriteExt` methods
  ([#1915])
- task: add [`tracing`] instrumentation to spawned tasks ([#2655])
- sync: allow unsized types in `Mutex` and `RwLock` (via `default` constructors)
  ([#2615])
- net: add `ToSocketAddrs` implementation for `&[SocketAddr]` ([#2604])
- fs: add `OpenOptionsExt` for `OpenOptions` ([#2515])
- fs: add `DirBuilder` ([#2524])

[`tracing`]: https://crates.io/crates/tracing
[#1915]: https://github.com/tokio-rs/tokio/pull/1915
[#2487]: https://github.com/tokio-rs/tokio/pull/2487
[#2493]: https://github.com/tokio-rs/tokio/pull/2493
[#2515]: https://github.com/tokio-rs/tokio/pull/2515
[#2520]: https://github.com/tokio-rs/tokio/pull/2520
[#2521]: https://github.com/tokio-rs/tokio/pull/2521
[#2524]: https://github.com/tokio-rs/tokio/pull/2524
[#2525]: https://github.com/tokio-rs/tokio/pull/2525
[#2540]: https://github.com/tokio-rs/tokio/pull/2540
[#2541]: https://github.com/tokio-rs/tokio/pull/2541
[#2549]: https://github.com/tokio-rs/tokio/pull/2549
[#2564]: https://github.com/tokio-rs/tokio/pull/2564
[#2567]: https://github.com/tokio-rs/tokio/pull/2567
[#2569]: https://github.com/tokio-rs/tokio/pull/2569
[#2572]: https://github.com/tokio-rs/tokio/pull/2572
[#2575]: https://github.com/tokio-rs/tokio/pull/2575
[#2577]: https://github.com/tokio-rs/tokio/pull/2577
[#2589]: https://github.com/tokio-rs/tokio/pull/2589
[#2597]: https://github.com/tokio-rs/tokio/pull/2597
[#2600]: https://github.com/tokio-rs/tokio/pull/2600
[#2604]: https://github.com/tokio-rs/tokio/pull/2604
[#2612]: https://github.com/tokio-rs/tokio/pull/2612
[#2615]: https://github.com/tokio-rs/tokio/pull/2615
[#2621]: https://github.com/tokio-rs/tokio/pull/2621
[#2622]: https://github.com/tokio-rs/tokio/pull/2622
[#2623]: https://github.com/tokio-rs/tokio/pull/2623
[#2624]: https://github.com/tokio-rs/tokio/pull/2624
[#2630]: https://github.com/tokio-rs/tokio/pull/2630
[#2634]: https://github.com/tokio-rs/tokio/pull/2634
[#2645]: https://github.com/tokio-rs/tokio/pull/2645
[#2647]: https://github.com/tokio-rs/tokio/pull/2647
[#2654]: https://github.com/tokio-rs/tokio/pull/2654
[#2655]: https://github.com/tokio-rs/tokio/pull/2655
[#2656]: https://github.com/tokio-rs/tokio/pull/2656
[#2658]: https://github.com/tokio-rs/tokio/pull/2658
[#2663]: https://github.com/tokio-rs/tokio/pull/2663

# 0.2.21 (May 13, 2020)

### Fixes

- macros: disambiguate built-in `#[test]` attribute in macro expansion ([#2503])
- rt: `LocalSet` and task budgeting ([#2462]).
- rt: task budgeting with `block_in_place` ([#2502]).
- sync: release `broadcast` channel memory without sending a value ([#2509]).
- time: notify when resetting a `Delay` to a time in the past ([#2290])

### Added

- io: `get_mut`, `get_ref`, and `into_inner` to `Lines` ([#2450]).
- io: `mio::Ready` argument to `PollEvented` ([#2419]).
- os: illumos support ([#2486]).
- rt: `Handle::spawn_blocking` ([#2501]).
- sync: `OwnedMutexGuard` for `Arc<Mutex<T>>` ([#2455]).

[#2290]: https://github.com/tokio-rs/tokio/pull/2290
[#2419]: https://github.com/tokio-rs/tokio/pull/2419
[#2450]: https://github.com/tokio-rs/tokio/pull/2450
[#2455]: https://github.com/tokio-rs/tokio/pull/2455
[#2462]: https://github.com/tokio-rs/tokio/pull/2462
[#2486]: https://github.com/tokio-rs/tokio/pull/2486
[#2501]: https://github.com/tokio-rs/tokio/pull/2501
[#2502]: https://github.com/tokio-rs/tokio/pull/2502
[#2503]: https://github.com/tokio-rs/tokio/pull/2503
[#2509]: https://github.com/tokio-rs/tokio/pull/2509

# 0.2.20 (April 28, 2020)

### Fixes

- sync: `broadcast` closing the channel no longer requires capacity ([#2448]).
- rt: regression when configuring runtime with `max_threads` less than number of CPUs ([#2457]).

[#2448]: https://github.com/tokio-rs/tokio/pull/2448
[#2457]: https://github.com/tokio-rs/tokio/pull/2457

# 0.2.19 (April 24, 2020)

### Fixes

- docs: misc improvements ([#2400], [#2405], [#2414], [#2420], [#2423], [#2426], [#2427], [#2434], [#2436], [#2440]).
- rt: support `block_in_place` in more contexts ([#2409], [#2410]).
- stream: no panic in `merge()` and `chain()` when using `size_hint()` ([#2430]).
- task: include visibility modifier when defining a task-local ([#2416]).

### Added

- rt: `runtime::Handle::block_on` ([#2437]).
- sync: owned `Semaphore` permit ([#2421]).
- tcp: owned split ([#2270]).

[#2270]: https://github.com/tokio-rs/tokio/pull/2270
[#2400]: https://github.com/tokio-rs/tokio/pull/2400
[#2405]: https://github.com/tokio-rs/tokio/pull/2405
[#2409]: https://github.com/tokio-rs/tokio/pull/2409
[#2410]: https://github.com/tokio-rs/tokio/pull/2410
[#2414]: https://github.com/tokio-rs/tokio/pull/2414
[#2416]: https://github.com/tokio-rs/tokio/pull/2416
[#2420]: https://github.com/tokio-rs/tokio/pull/2420
[#2421]: https://github.com/tokio-rs/tokio/pull/2421
[#2423]: https://github.com/tokio-rs/tokio/pull/2423
[#2426]: https://github.com/tokio-rs/tokio/pull/2426
[#2427]: https://github.com/tokio-rs/tokio/pull/2427
[#2430]: https://github.com/tokio-rs/tokio/pull/2430
[#2434]: https://github.com/tokio-rs/tokio/pull/2434
[#2436]: https://github.com/tokio-rs/tokio/pull/2436
[#2437]: https://github.com/tokio-rs/tokio/pull/2437
[#2440]: https://github.com/tokio-rs/tokio/pull/2440

# 0.2.18 (April 12, 2020)

### Fixes

- task: `LocalSet` was incorrectly marked as `Send` ([#2398])
- io: correctly report `WriteZero` failure in `write_int` ([#2334])

[#2334]: https://github.com/tokio-rs/tokio/pull/2334
[#2398]: https://github.com/tokio-rs/tokio/pull/2398

# 0.2.17 (April 9, 2020)

### Fixes

- rt: bug in work-stealing queue ([#2387])

### Changes

- rt: threadpool uses logical CPU count instead of physical by default ([#2391])

[#2387]: https://github.com/tokio-rs/tokio/pull/2387
[#2391]: https://github.com/tokio-rs/tokio/pull/2391

# 0.2.16 (April 3, 2020)

### Fixes

- sync: fix a regression where `Mutex`, `Semaphore`, and `RwLock` futures no
  longer implement `Sync` ([#2375])
- fs: fix `fs::copy` not copying file permissions ([#2354])

### Added

- time: added `deadline` method to `delay_queue::Expired` ([#2300])
- io: added `StreamReader` ([#2052])

[#2052]: https://github.com/tokio-rs/tokio/pull/2052
[#2300]: https://github.com/tokio-rs/tokio/pull/2300
[#2354]: https://github.com/tokio-rs/tokio/pull/2354
[#2375]: https://github.com/tokio-rs/tokio/pull/2375

# 0.2.15 (April 2, 2020)

### Fixes

- rt: fix queue regression ([#2362]).

### Added

- sync: Add disarm to `mpsc::Sender` ([#2358]).

[#2358]: https://github.com/tokio-rs/tokio/pull/2358
[#2362]: https://github.com/tokio-rs/tokio/pull/2362

# 0.2.14 (April 1, 2020)

### Fixes

- rt: concurrency bug in scheduler ([#2273]).
- rt: concurrency bug with shell runtime ([#2333]).
- test-util: correct pause/resume of time ([#2253]).
- time: `DelayQueue` correct wakeup after `insert` ([#2285]).

### Added

- io: impl `RawFd`, `AsRawHandle` for std io types ([#2335]).
- rt: automatic cooperative task yielding ([#2160], [#2343], [#2349]).
- sync: `RwLock::into_inner` ([#2321]).

### Changed

- sync: semaphore, mutex internals rewritten to avoid allocations ([#2325]).

[#2160]: https://github.com/tokio-rs/tokio/pull/2160
[#2253]: https://github.com/tokio-rs/tokio/pull/2253
[#2273]: https://github.com/tokio-rs/tokio/pull/2273
[#2285]: https://github.com/tokio-rs/tokio/pull/2285
[#2321]: https://github.com/tokio-rs/tokio/pull/2321
[#2325]: https://github.com/tokio-rs/tokio/pull/2325
[#2333]: https://github.com/tokio-rs/tokio/pull/2333
[#2335]: https://github.com/tokio-rs/tokio/pull/2335
[#2343]: https://github.com/tokio-rs/tokio/pull/2343
[#2349]: https://github.com/tokio-rs/tokio/pull/2349

# 0.2.13 (February 28, 2020)

### Fixes

- macros: unresolved import in `pin!` ([#2281]).

[#2281]: https://github.com/tokio-rs/tokio/pull/2281

# 0.2.12 (February 27, 2020)

### Fixes

- net: `UnixStream::poll_shutdown` should call `shutdown(Write)` ([#2245]).
- process: Wake up read and write on `EPOLLERR` ([#2218]).
- rt: potential deadlock when using `block_in_place` and shutting down the
  runtime ([#2119]).
- rt: only detect number of CPUs if `core_threads` not specified ([#2238]).
- sync: reduce `watch::Receiver` struct size ([#2191]).
- time: succeed when setting delay of `$MAX-1` ([#2184]).
- time: avoid having to poll `DelayQueue` after inserting new delay ([#2217]).

### Added

- macros: `pin!` variant that assigns to identifier and pins ([#2274]).
- net: impl `Stream` for `Listener` types ([#2275]).
- rt: `Runtime::shutdown_timeout` waits for runtime to shutdown for specified
  duration ([#2186]).
- stream: `StreamMap` merges streams and can insert / remove streams at
  runtime ([#2185]).
- stream: `StreamExt::skip()` skips a fixed number of items ([#2204]).
- stream: `StreamExt::skip_while()` skips items based on a predicate ([#2205]).
- sync: `Notify` provides basic `async` / `await` task notification ([#2210]).
- sync: `Mutex::into_inner` retrieves guarded data ([#2250]).
- sync: `mpsc::Sender::send_timeout` sends, waiting for up to specified duration
  for channel capacity ([#2227]).
- time: impl `Ord` and `Hash` for `Instant` ([#2239]).

[#2119]: https://github.com/tokio-rs/tokio/pull/2119
[#2184]: https://github.com/tokio-rs/tokio/pull/2184
[#2185]: https://github.com/tokio-rs/tokio/pull/2185
[#2186]: https://github.com/tokio-rs/tokio/pull/2186
[#2191]: https://github.com/tokio-rs/tokio/pull/2191
[#2204]: https://github.com/tokio-rs/tokio/pull/2204
[#2205]: https://github.com/tokio-rs/tokio/pull/2205
[#2210]: https://github.com/tokio-rs/tokio/pull/2210
[#2217]: https://github.com/tokio-rs/tokio/pull/2217
[#2218]: https://github.com/tokio-rs/tokio/pull/2218
[#2227]: https://github.com/tokio-rs/tokio/pull/2227
[#2238]: https://github.com/tokio-rs/tokio/pull/2238
[#2239]: https://github.com/tokio-rs/tokio/pull/2239
[#2245]: https://github.com/tokio-rs/tokio/pull/2245
[#2250]: https://github.com/tokio-rs/tokio/pull/2250
[#2274]: https://github.com/tokio-rs/tokio/pull/2274
[#2275]: https://github.com/tokio-rs/tokio/pull/2275

# 0.2.11 (January 27, 2020)

### Fixes

- docs: misc fixes and tweaks ([#2155], [#2103], [#2027], [#2167], [#2175]).
- macros: handle generics in `#[tokio::main]` method ([#2177]).
- sync: `broadcast` potential lost notifications ([#2135]).
- rt: improve "no runtime" panic messages ([#2145]).

### Added

- optional support for using `parking_lot` internally ([#2164]).
- fs: `fs::copy`, an async version of `std::fs::copy` ([#2079]).
- macros: `select!` waits for the first branch to complete ([#2152]).
- macros: `join!` waits for all branches to complete ([#2158]).
- macros: `try_join!` waits for all branches to complete or the first error ([#2169]).
- macros: `pin!` pins a value to the stack ([#2163]).
- net: `ReadHalf::poll()` and `ReadHalf::poll_peak` ([#2151])
- stream: `StreamExt::timeout()` sets a per-item max duration ([#2149]).
- stream: `StreamExt::fold()` applies a function, producing a single value. ([#2122]).
- sync: impl `Eq`, `PartialEq` for `oneshot::RecvError` ([#2168]).
- task: methods for inspecting the `JoinError` cause ([#2051]).

[#2027]: https://github.com/tokio-rs/tokio/pull/2027
[#2051]: https://github.com/tokio-rs/tokio/pull/2051
[#2079]: https://github.com/tokio-rs/tokio/pull/2079
[#2103]: https://github.com/tokio-rs/tokio/pull/2103
[#2122]: https://github.com/tokio-rs/tokio/pull/2122
[#2135]: https://github.com/tokio-rs/tokio/pull/2135
[#2145]: https://github.com/tokio-rs/tokio/pull/2145
[#2149]: https://github.com/tokio-rs/tokio/pull/2149
[#2151]: https://github.com/tokio-rs/tokio/pull/2151
[#2152]: https://github.com/tokio-rs/tokio/pull/2152
[#2155]: https://github.com/tokio-rs/tokio/pull/2155
[#2158]: https://github.com/tokio-rs/tokio/pull/2158
[#2163]: https://github.com/tokio-rs/tokio/pull/2163
[#2164]: https://github.com/tokio-rs/tokio/pull/2164
[#2167]: https://github.com/tokio-rs/tokio/pull/2167
[#2168]: https://github.com/tokio-rs/tokio/pull/2168
[#2169]: https://github.com/tokio-rs/tokio/pull/2169
[#2175]: https://github.com/tokio-rs/tokio/pull/2175
[#2177]: https://github.com/tokio-rs/tokio/pull/2177

# 0.2.10 (January 21, 2020)

### Fixes

- `#[tokio::main]` when `rt-core` feature flag is not enabled ([#2139]).
- remove `AsyncBufRead` from `BufStream` impl block ([#2108]).
- potential undefined behavior when implementing `AsyncRead` incorrectly ([#2030]).

### Added

- `BufStream::with_capacity` ([#2125]).
- impl `From` and `Default` for `RwLock` ([#2089]).
- `io::ReadHalf::is_pair_of` checks if provided `WriteHalf` is for the same
  underlying object ([#1762], [#2144]).
- `runtime::Handle::try_current()` returns a handle to the current runtime ([#2118]).
- `stream::empty()` returns an immediately ready empty stream ([#2092]).
- `stream::once(val)` returns a stream that yields a single value: `val` ([#2094]).
- `stream::pending()` returns a stream that never becomes ready ([#2092]).
- `StreamExt::chain()` sequences a second stream after the first completes ([#2093]).
- `StreamExt::collect()` transform a stream into a collection ([#2109]).
- `StreamExt::fuse` ends the stream after the first `None` ([#2085]).
- `StreamExt::merge` combines two streams, yielding values as they become ready ([#2091]).
- Task-local storage ([#2126]).

[#1762]: https://github.com/tokio-rs/tokio/pull/1762
[#2030]: https://github.com/tokio-rs/tokio/pull/2030
[#2085]: https://github.com/tokio-rs/tokio/pull/2085
[#2089]: https://github.com/tokio-rs/tokio/pull/2089
[#2091]: https://github.com/tokio-rs/tokio/pull/2091
[#2092]: https://github.com/tokio-rs/tokio/pull/2092
[#2093]: https://github.com/tokio-rs/tokio/pull/2093
[#2094]: https://github.com/tokio-rs/tokio/pull/2094
[#2108]: https://github.com/tokio-rs/tokio/pull/2108
[#2109]: https://github.com/tokio-rs/tokio/pull/2109
[#2118]: https://github.com/tokio-rs/tokio/pull/2118
[#2125]: https://github.com/tokio-rs/tokio/pull/2125
[#2126]: https://github.com/tokio-rs/tokio/pull/2126
[#2139]: https://github.com/tokio-rs/tokio/pull/2139
[#2144]: https://github.com/tokio-rs/tokio/pull/2144

# 0.2.9 (January 9, 2020)

### Fixes

- `AsyncSeek` impl for `File` ([#1986]).
- rt: shutdown deadlock in `threaded_scheduler` ([#2074], [#2082]).
- rt: memory ordering when dropping `JoinHandle` ([#2044]).
- docs: misc API documentation fixes and improvements.

[#1986]: https://github.com/tokio-rs/tokio/pull/1986
[#2044]: https://github.com/tokio-rs/tokio/pull/2044
[#2074]: https://github.com/tokio-rs/tokio/pull/2074
[#2082]: https://github.com/tokio-rs/tokio/pull/2082

# 0.2.8 (January 7, 2020)

### Fixes

- depend on new version of `tokio-macros`.

# 0.2.7 (January 7, 2020)

### Fixes

- potential deadlock when dropping `basic_scheduler` Runtime.
- calling `spawn_blocking` from within a `spawn_blocking` ([#2006]).
- storing a `Runtime` instance in a thread-local ([#2011]).
- miscellaneous documentation fixes.
- rt: fix `Waker::will_wake` to return true when tasks match ([#2045]).
- test-util: `time::advance` runs pending tasks before changing the time ([#2059]).

### Added

- `net::lookup_host` maps a `T: ToSocketAddrs` to a stream of `SocketAddrs` ([#1870]).
- `process::Child` fields are made public to match `std` ([#2014]).
- impl `Stream` for `sync::broadcast::Receiver` ([#2012]).
- `sync::RwLock` provides an asynchronous read-write lock ([#1699]).
- `runtime::Handle::current` returns the handle for the current runtime ([#2040]).
- `StreamExt::filter` filters stream values according to a predicate ([#2001]).
- `StreamExt::filter_map` simultaneously filter and map stream values ([#2001]).
- `StreamExt::try_next` convenience for streams of `Result<T, E>` ([#2005]).
- `StreamExt::take` limits a stream to a specified number of values ([#2025]).
- `StreamExt::take_while` limits a stream based on a predicate ([#2029]).
- `StreamExt::all` tests if every element of the stream matches a predicate ([#2035]).
- `StreamExt::any` tests if any element of the stream matches a predicate ([#2034]).
- `task::LocalSet.await` runs spawned tasks until the set is idle ([#1971]).
- `time::DelayQueue::len` returns the number entries in the queue ([#1755]).
- expose runtime options from the `#[tokio::main]` and `#[tokio::test]` ([#2022]).

[#1699]: https://github.com/tokio-rs/tokio/pull/1699
[#1755]: https://github.com/tokio-rs/tokio/pull/1755
[#1870]: https://github.com/tokio-rs/tokio/pull/1870
[#1971]: https://github.com/tokio-rs/tokio/pull/1971
[#2001]: https://github.com/tokio-rs/tokio/pull/2001
[#2005]: https://github.com/tokio-rs/tokio/pull/2005
[#2006]: https://github.com/tokio-rs/tokio/pull/2006
[#2011]: https://github.com/tokio-rs/tokio/pull/2011
[#2012]: https://github.com/tokio-rs/tokio/pull/2012
[#2014]: https://github.com/tokio-rs/tokio/pull/2014
[#2022]: https://github.com/tokio-rs/tokio/pull/2022
[#2025]: https://github.com/tokio-rs/tokio/pull/2025
[#2029]: https://github.com/tokio-rs/tokio/pull/2029
[#2034]: https://github.com/tokio-rs/tokio/pull/2034
[#2035]: https://github.com/tokio-rs/tokio/pull/2035
[#2040]: https://github.com/tokio-rs/tokio/pull/2040
[#2045]: https://github.com/tokio-rs/tokio/pull/2045
[#2059]: https://github.com/tokio-rs/tokio/pull/2059

# 0.2.6 (December 19, 2019)

### Fixes

- `fs::File::seek` API regression ([#1991]).

[#1991]: https://github.com/tokio-rs/tokio/pull/1991

# 0.2.5 (December 18, 2019)

### Added

- `io::AsyncSeek` trait ([#1924]).
- `Mutex::try_lock` ([#1939])
- `mpsc::Receiver::try_recv` and `mpsc::UnboundedReceiver::try_recv` ([#1939]).
- `writev` support for `TcpStream` ([#1956]).
- `time::throttle` for throttling streams ([#1949]).
- implement `Stream` for `time::DelayQueue` ([#1975]).
- `sync::broadcast` provides a fan-out channel ([#1943]).
- `sync::Semaphore` provides an async semaphore ([#1973]).
- `stream::StreamExt` provides stream utilities ([#1962]).

### Fixes

- deadlock risk while shutting down the runtime ([#1972]).
- panic while shutting down the runtime ([#1978]).
- `sync::MutexGuard` debug output ([#1961]).
- misc doc improvements ([#1933], [#1934], [#1940], [#1942]).

### Changes

- runtime threads are configured with `runtime::Builder::core_threads` and
  `runtime::Builder::max_threads`. `runtime::Builder::num_threads` is
  deprecated ([#1977]).

[#1924]: https://github.com/tokio-rs/tokio/pull/1924
[#1933]: https://github.com/tokio-rs/tokio/pull/1933
[#1934]: https://github.com/tokio-rs/tokio/pull/1934
[#1939]: https://github.com/tokio-rs/tokio/pull/1939
[#1940]: https://github.com/tokio-rs/tokio/pull/1940
[#1942]: https://github.com/tokio-rs/tokio/pull/1942
[#1943]: https://github.com/tokio-rs/tokio/pull/1943
[#1949]: https://github.com/tokio-rs/tokio/pull/1949
[#1956]: https://github.com/tokio-rs/tokio/pull/1956
[#1961]: https://github.com/tokio-rs/tokio/pull/1961
[#1962]: https://github.com/tokio-rs/tokio/pull/1962
[#1972]: https://github.com/tokio-rs/tokio/pull/1972
[#1973]: https://github.com/tokio-rs/tokio/pull/1973
[#1975]: https://github.com/tokio-rs/tokio/pull/1975
[#1977]: https://github.com/tokio-rs/tokio/pull/1977
[#1978]: https://github.com/tokio-rs/tokio/pull/1978

# 0.2.4 (December 6, 2019)

### Fixes

- `sync::Mutex` deadlock when `lock()` future is dropped early ([#1898]).

[#1898]: https://github.com/tokio-rs/tokio/pull/1898

# 0.2.3 (December 6, 2019)

### Added

- read / write integers using `AsyncReadExt` and `AsyncWriteExt` ([#1863]).
- `read_buf` / `write_buf` for reading / writing `Buf` / `BufMut` ([#1881]).
- `TcpStream::poll_peek` - pollable API for performing TCP peek ([#1864]).
- `sync::oneshot::error::TryRecvError` provides variants to detect the error
  kind ([#1874]).
- `LocalSet::block_on` accepts `!'static` task ([#1882]).
- `task::JoinError` is now `Sync` ([#1888]).
- impl conversions between `tokio::time::Instant` and
  `std::time::Instant` ([#1904]).

### Fixes

- calling `spawn_blocking` after runtime shutdown ([#1875]).
- `LocalSet` drop infinite loop ([#1892]).
- `LocalSet` hang under load ([#1905]).
- improved documentation ([#1865], [#1866], [#1868], [#1874], [#1876], [#1911]).

[#1863]: https://github.com/tokio-rs/tokio/pull/1863
[#1864]: https://github.com/tokio-rs/tokio/pull/1864
[#1865]: https://github.com/tokio-rs/tokio/pull/1865
[#1866]: https://github.com/tokio-rs/tokio/pull/1866
[#1868]: https://github.com/tokio-rs/tokio/pull/1868
[#1874]: https://github.com/tokio-rs/tokio/pull/1874
[#1875]: https://github.com/tokio-rs/tokio/pull/1875
[#1876]: https://github.com/tokio-rs/tokio/pull/1876
[#1881]: https://github.com/tokio-rs/tokio/pull/1881
[#1882]: https://github.com/tokio-rs/tokio/pull/1882
[#1888]: https://github.com/tokio-rs/tokio/pull/1888
[#1892]: https://github.com/tokio-rs/tokio/pull/1892
[#1904]: https://github.com/tokio-rs/tokio/pull/1904
[#1905]: https://github.com/tokio-rs/tokio/pull/1905
[#1911]: https://github.com/tokio-rs/tokio/pull/1911

# 0.2.2 (November 29, 2019)

### Fixes

- scheduling with `basic_scheduler` ([#1861]).
- update `spawn` panic message to specify that a task scheduler is required ([#1839]).
- API docs example for `runtime::Builder` to include a task scheduler ([#1841]).
- general documentation ([#1834]).
- building on illumos/solaris ([#1772]).
- panic when dropping `LocalSet` ([#1843]).
- API docs mention the required Cargo features for `Builder::{basic, threaded}_scheduler` ([#1858]).

### Added

- impl `Stream` for `signal::unix::Signal` ([#1849]).
- API docs for platform specific behavior of `signal::ctrl_c` and `signal::unix::Signal` ([#1854]).
- API docs for `signal::unix::Signal::{recv, poll_recv}` and `signal::windows::CtrlBreak::{recv, poll_recv}` ([#1854]).
- `File::into_std` and `File::try_into_std` methods ([#1856]).

[#1772]: https://github.com/tokio-rs/tokio/pull/1772
[#1834]: https://github.com/tokio-rs/tokio/pull/1834
[#1839]: https://github.com/tokio-rs/tokio/pull/1839
[#1841]: https://github.com/tokio-rs/tokio/pull/1841
[#1843]: https://github.com/tokio-rs/tokio/pull/1843
[#1849]: https://github.com/tokio-rs/tokio/pull/1849
[#1854]: https://github.com/tokio-rs/tokio/pull/1854
[#1856]: https://github.com/tokio-rs/tokio/pull/1856
[#1858]: https://github.com/tokio-rs/tokio/pull/1858
[#1861]: https://github.com/tokio-rs/tokio/pull/1861

# 0.2.1 (November 26, 2019)

### Fixes

- API docs for `TcpListener::incoming`, `UnixListener::incoming` ([#1831]).

### Added

- `tokio::task::LocalSet` provides a strategy for spawning `!Send` tasks ([#1733]).
- export `tokio::time::Elapsed` ([#1826]).
- impl `AsRawFd`, `AsRawHandle` for `tokio::fs::File` ([#1827]).

[#1733]: https://github.com/tokio-rs/tokio/pull/1733
[#1826]: https://github.com/tokio-rs/tokio/pull/1826
[#1827]: https://github.com/tokio-rs/tokio/pull/1827
[#1831]: https://github.com/tokio-rs/tokio/pull/1831

# 0.2.0 (November 26, 2019)

A major breaking change. Most implementation and APIs have changed one way or
another. This changelog entry contains a highlight

### Changed

- APIs are updated to use `async / await`.
- most `tokio-*` crates are collapsed into this crate.
- Scheduler is rewritten.
- `tokio::spawn` returns a `JoinHandle`.
- A single I/O / timer is used per runtime.
- I/O driver uses a concurrent slab for allocating state.
- components are made available via feature flag.
- Use `bytes` 0.5
- `tokio::codec` is moved to `tokio-util`.

### Removed

- Standalone `timer` and `net` drivers are removed, use `Runtime` instead
- `current_thread` runtime is removed, use `tokio::runtime::Runtime` with
  `basic_scheduler` instead.

# 0.1.21 (May 30, 2019)

### Changed

- Bump `tokio-trace-core` version to 0.2 ([#1111]).

[#1111]: https://github.com/tokio-rs/tokio/pull/1111

# 0.1.20 (May 14, 2019)

### Added

- `tokio::runtime::Builder::panic_handler` allows configuring handling
  panics on the runtime ([#1055]).

[#1055]: https://github.com/tokio-rs/tokio/pull/1055

# 0.1.19 (April 22, 2019)

### Added

- Re-export `tokio::sync::Mutex` primitive ([#964]).

[#964]: https://github.com/tokio-rs/tokio/pull/964

# 0.1.18 (March 22, 2019)

### Added

- `TypedExecutor` re-export and implementations ([#993]).

[#993]: https://github.com/tokio-rs/tokio/pull/993

# 0.1.17 (March 13, 2019)

### Added

- Propagate trace subscriber in the runtime ([#966]).

[#966]: https://github.com/tokio-rs/tokio/pull/966

# 0.1.16 (March 1, 2019)

### Fixed

- async-await: track latest nightly changes ([#940]).

### Added

- `sync::Watch`, a single value broadcast channel ([#922]).
- Async equivalent of read / write file helpers being added to `std` ([#896]).

[#896]: https://github.com/tokio-rs/tokio/pull/896
[#922]: https://github.com/tokio-rs/tokio/pull/922
[#940]: https://github.com/tokio-rs/tokio/pull/940

# 0.1.15 (January 24, 2019)

### Added

- Re-export tokio-sync APIs ([#839]).
- Stream enumerate combinator ([#832]).

[#832]: https://github.com/tokio-rs/tokio/pull/832
[#839]: https://github.com/tokio-rs/tokio/pull/839

# 0.1.14 (January 6, 2019)

- Use feature flags to break up the crate, allowing users to pick & choose
  components ([#808]).
- Export `UnixDatagram` and `UnixDatagramFramed` ([#772]).

[#772]: https://github.com/tokio-rs/tokio/pull/772
[#808]: https://github.com/tokio-rs/tokio/pull/808

# 0.1.13 (November 21, 2018)

- Fix `Runtime::reactor()` when no tasks are spawned ([#721]).
- `runtime::Builder` no longer uses deprecated methods ([#749]).
- Provide `after_start` and `before_stop` configuration settings for
  `Runtime` ([#756]).
- Implement throttle stream combinator ([#736]).

[#721]: https://github.com/tokio-rs/tokio/pull/721
[#736]: https://github.com/tokio-rs/tokio/pull/736
[#749]: https://github.com/tokio-rs/tokio/pull/749
[#756]: https://github.com/tokio-rs/tokio/pull/756

# 0.1.12 (October 23, 2018)

- runtime: expose `keep_alive` on runtime builder ([#676]).
- runtime: create a reactor per worker thread ([#660]).
- codec: fix panic in `LengthDelimitedCodec` ([#682]).
- io: re-export `tokio_io::io::read` function ([#689]).
- runtime: check for executor re-entry in more places ([#708]).

[#660]: https://github.com/tokio-rs/tokio/pull/660
[#676]: https://github.com/tokio-rs/tokio/pull/676
[#682]: https://github.com/tokio-rs/tokio/pull/682
[#689]: https://github.com/tokio-rs/tokio/pull/689
[#708]: https://github.com/tokio-rs/tokio/pull/708

# 0.1.11 (September 28, 2018)

- Fix `tokio-async-await` dependency ([#675]).

[#675]: https://github.com/tokio-rs/tokio/pull/675

# 0.1.10 (September 27, 2018)

- Fix minimal versions

# 0.1.9 (September 27, 2018)

- Experimental async/await improvements ([#661]).
- Re-export `TaskExecutor` from `tokio-current-thread` ([#652]).
- Improve `Runtime` builder API ([#645]).
- `tokio::run` panics when called from the context of an executor
  ([#646]).
- Introduce `StreamExt` with a `timeout` helper ([#573]).
- Move `length_delimited` into `tokio` ([#575]).
- Re-organize `tokio::net` module ([#548]).
- Re-export `tokio-current-thread::spawn` in current_thread runtime
  ([#579]).

[#548]: https://github.com/tokio-rs/tokio/pull/548
[#573]: https://github.com/tokio-rs/tokio/pull/573
[#575]: https://github.com/tokio-rs/tokio/pull/575
[#579]: https://github.com/tokio-rs/tokio/pull/579
[#645]: https://github.com/tokio-rs/tokio/pull/645
[#646]: https://github.com/tokio-rs/tokio/pull/646
[#652]: https://github.com/tokio-rs/tokio/pull/652
[#661]: https://github.com/tokio-rs/tokio/pull/661

# 0.1.8 (August 23, 2018)

- Extract tokio::executor::current_thread to a sub crate ([#370])
- Add `Runtime::block_on` ([#398])
- Add `runtime::current_thread::block_on_all` ([#477])
- Misc documentation improvements ([#450])
- Implement `std::error::Error` for error types ([#501])

[#370]: https://github.com/tokio-rs/tokio/pull/370
[#398]: https://github.com/tokio-rs/tokio/pull/398
[#450]: https://github.com/tokio-rs/tokio/pull/450
[#477]: https://github.com/tokio-rs/tokio/pull/477
[#501]: https://github.com/tokio-rs/tokio/pull/501

# 0.1.7 (June 6, 2018)

- Add `Runtime::block_on` for concurrent runtime ([#391]).
- Provide handle to `current_thread::Runtime` that allows spawning tasks from
  other threads ([#340]).
- Provide `clock::now()`, a configurable source of time ([#381]).

[#340]: https://github.com/tokio-rs/tokio/pull/340
[#381]: https://github.com/tokio-rs/tokio/pull/381
[#391]: https://github.com/tokio-rs/tokio/pull/391

# 0.1.6 (May 2, 2018)

- Add asynchronous filesystem APIs ([#323]).
- Add "current thread" runtime variant ([#308]).
- `CurrentThread`: Expose inner `Park` instance.
- Improve fairness of `CurrentThread` executor ([#313]).

[#308]: https://github.com/tokio-rs/tokio/pull/308
[#313]: https://github.com/tokio-rs/tokio/pull/313
[#323]: https://github.com/tokio-rs/tokio/pull/323

# 0.1.5 (March 30, 2018)

- Provide timer API ([#266])

[#266]: https://github.com/tokio-rs/tokio/pull/266

# 0.1.4 (March 22, 2018)

- Fix build on FreeBSD ([#218])
- Shutdown the Runtime when the handle is dropped ([#214])
- Set Runtime thread name prefix for worker threads ([#232])
- Add builder for Runtime ([#234])
- Extract TCP and UDP types into separate crates ([#224])
- Optionally support futures 0.2.

[#214]: https://github.com/tokio-rs/tokio/pull/214
[#218]: https://github.com/tokio-rs/tokio/pull/218
[#224]: https://github.com/tokio-rs/tokio/pull/224
[#232]: https://github.com/tokio-rs/tokio/pull/232
[#234]: https://github.com/tokio-rs/tokio/pull/234

# 0.1.3 (March 09, 2018)

- Fix `CurrentThread::turn` to block on idle ([#212]).

[#212]: https://github.com/tokio-rs/tokio/pull/212

# 0.1.2 (March 09, 2018)

- Introduce Tokio Runtime ([#141])
- Provide `CurrentThread` for more flexible usage of current thread executor ([#141]).
- Add Lio for platforms that support it ([#142]).
- I/O resources now lazily bind to the reactor ([#160]).
- Extract Reactor to dedicated crate ([#169])
- Add facade to sub crates and add prelude ([#166]).
- Switch TCP/UDP fns to poll\_ -> Poll<...> style ([#175])

[#141]: https://github.com/tokio-rs/tokio/pull/141
[#142]: https://github.com/tokio-rs/tokio/pull/142
[#160]: https://github.com/tokio-rs/tokio/pull/160
[#166]: https://github.com/tokio-rs/tokio/pull/166
[#169]: https://github.com/tokio-rs/tokio/pull/169
[#175]: https://github.com/tokio-rs/tokio/pull/175

# 0.1.1 (February 09, 2018)

- Doc fixes

# 0.1.0 (February 07, 2018)

- Initial crate released based on [RFC](https://github.com/tokio-rs/tokio-rfcs/pull/3).<|MERGE_RESOLUTION|>--- conflicted
+++ resolved
@@ -1,4 +1,3 @@
-<<<<<<< HEAD
 # 1.23.0 (December 5, 2022)
 
 ### Fixed
@@ -262,7 +261,7 @@
 [#4953]: https://github.com/tokio-rs/tokio/pull/4953
 [#4956]: https://github.com/tokio-rs/tokio/pull/4956
 [#4959]: https://github.com/tokio-rs/tokio/pull/4959
-=======
+
 # 1.20.3 (January 3, 2022)
 
 This release forward ports changes from 1.18.4.
@@ -273,7 +272,6 @@
   pipe mode ([#5336]).
 
 [#5336]: https://github.com/tokio-rs/tokio/pull/5336
->>>>>>> ba81945f
 
 # 1.20.2 (September 27, 2022)
 
